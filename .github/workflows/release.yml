--- conflicted
+++ resolved
@@ -20,11 +20,7 @@
       - name: Lint programs
         uses: golangci/golangci-lint-action@v3
         with:
-<<<<<<< HEAD
-          version: v1.51.2
-=======
           version: v1.54
->>>>>>> 25892012
           skip-pkg-cache: true
           skip-build-cache: true
           skip-go-installation: true
