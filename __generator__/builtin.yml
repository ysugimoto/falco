accept.charset_lookup:
  reference: "https://developer.fastly.com/reference/vcl/functions/content-negotiation/accept-charset-lookup/"
  on: [RECV, HASH, HIT, MISS, PASS, FETCH, ERROR, DELIVER, LOG]
  arguments:
    - [STRING, STRING, STRING]
  return: STRING

accept.encoding_lookup:
  reference: "https://developer.fastly.com/reference/vcl/functions/content-negotiation/accept-encoding-lookup/"
  on: [RECV, HASH, HIT, MISS, PASS, FETCH, ERROR, DELIVER, LOG]
  arguments:
    - [STRING, STRING, STRING]
  return: STRING

accept.language_filter_basic:
  reference: "https://developer.fastly.com/reference/vcl/functions/content-negotiation/accept-language-filter-basic/"
  on: [RECV, HASH, HIT, MISS, PASS, FETCH, ERROR, DELIVER, LOG]
  arguments:
    - [STRING, STRING, STRING, INTEGER]
  return: STRING

accept.language_lookup:
  reference: "https://developer.fastly.com/reference/vcl/functions/content-negotiation/accept-language-lookup/"
  on: [RECV, HASH, HIT, MISS, PASS, FETCH, ERROR, DELIVER, LOG]
  arguments:
    - [STRING, STRING, STRING]
  return: STRING

accept.media_lookup:
  reference: "https://developer.fastly.com/reference/vcl/functions/content-negotiation/accept-media-lookup/"
  on: [RECV, HASH, HIT, MISS, PASS, FETCH, ERROR, DELIVER, LOG]
  arguments:
    - [STRING, STRING, STRING, STRING]
  return: STRING

bin.base64_to_hex:
  reference: "https://developer.fastly.com/reference/vcl/functions/cryptographic/bin-base64-to-hex/"
  on: [RECV, HASH, HIT, MISS, PASS, FETCH, ERROR, DELIVER, LOG]
  arguments:
    - [STRING]
  return: STRING

bin.hex_to_base64:
  reference: "https://developer.fastly.com/reference/vcl/functions/cryptographic/bin-hex-to-base64/"
  on: [RECV, HASH, HIT, MISS, PASS, FETCH, ERROR, DELIVER, LOG]
  arguments:
    - [STRING]
  return: STRING

crypto.decrypt_base64:
  reference: "https://developer.fastly.com/reference/vcl/functions/cryptographic/crypto-decrypt-base64/"
  on: [RECV, HASH, HIT, MISS, PASS, FETCH, ERROR, DELIVER, LOG]
  arguments:
    - [ID, ID, ID, STRING, STRING, STRING]
  return: STRING

crypto.decrypt_hex:
  reference: "https://developer.fastly.com/reference/vcl/functions/cryptographic/crypto-decrypt-hex/"
  on: [RECV, HASH, HIT, MISS, PASS, FETCH, ERROR, DELIVER, LOG]
  arguments:
    - [ID, ID, ID, STRING, STRING, STRING]
  return: STRING

crypto.encrypt_base64:
  reference: "https://developer.fastly.com/reference/vcl/functions/cryptographic/crypto-encrypt-base64/"
  on: [RECV, HASH, HIT, MISS, PASS, FETCH, ERROR, DELIVER, LOG]
  arguments:
    - [ID, ID, ID, STRING, STRING, STRING]
  return: STRING

crypto.encrypt_hex:
  reference: "https://developer.fastly.com/reference/vcl/functions/cryptographic/crypto-encrypt-hex/"
  on: [RECV, HASH, HIT, MISS, PASS, FETCH, ERROR, DELIVER, LOG]
  arguments:
    - [ID, ID, ID, STRING, STRING, STRING]
  return: STRING

digest.awsv4_hmac:
  reference: "https://developer.fastly.com/reference/vcl/functions/cryptographic/digest-awsv4-hmac/"
  on: [RECV, HASH, HIT, MISS, PASS, FETCH, ERROR, DELIVER, LOG]
  arguments:
    - [STRING, STRING, STRING, STRING, STRING]
  return: STRING

digest.base64:
  reference: "https://developer.fastly.com/reference/vcl/functions/cryptographic/digest-base64/"
  on: [RECV, HASH, HIT, MISS, PASS, FETCH, ERROR, DELIVER, LOG]
  arguments:
    - [STRING]
  return: STRING

digest.base64_decode:
  reference: "https://developer.fastly.com/reference/vcl/functions/cryptographic/digest-base64-decode/"
  on: [RECV, HASH, HIT, MISS, PASS, FETCH, ERROR, DELIVER, LOG]
  arguments:
    - [STRING]
  return: STRING

digest.base64url:
  reference: "https://developer.fastly.com/reference/vcl/functions/cryptographic/digest-base64url/"
  on: [RECV, HASH, HIT, MISS, PASS, FETCH, ERROR, DELIVER, LOG]
  arguments:
    - [STRING]
  return: STRING

digest.base64url_decode:
  reference: "https://developer.fastly.com/reference/vcl/functions/cryptographic/digest-base64url-decode/"
  on: [RECV, HASH, HIT, MISS, PASS, FETCH, ERROR, DELIVER, LOG]
  arguments:
    - [STRING]
  return: STRING

digest.base64url_nopad:
  reference: "https://developer.fastly.com/reference/vcl/functions/cryptographic/digest-base64url-nopad/"
  on: [RECV, HASH, HIT, MISS, PASS, FETCH, ERROR, DELIVER, LOG]
  arguments:
    - [STRING]
  return: STRING

digest.base64url_nopad_decode:
  reference: "https://developer.fastly.com/reference/vcl/functions/cryptographic/digest-base64url-nopad-decode/"
  on: [RECV, HASH, HIT, MISS, PASS, FETCH, ERROR, DELIVER, LOG]
  arguments:
    - [STRING]
  return: STRING

digest.hash_crc32:
  reference: "https://developer.fastly.com/reference/vcl/functions/cryptographic/digest-hash-crc32/"
  on: [RECV, HASH, HIT, MISS, PASS, FETCH, ERROR, DELIVER, LOG]
  arguments:
    - [STRING]
  return: STRING

digest.hash_crc32b:
  reference: "https://developer.fastly.com/reference/vcl/functions/cryptographic/digest-hash-crc32b/"
  on: [RECV, HASH, HIT, MISS, PASS, FETCH, ERROR, DELIVER, LOG]
  arguments:
    - [STRING]
  return: STRING

digest.hash_md5:
  reference: "https://developer.fastly.com/reference/vcl/functions/cryptographic/digest-hash-md5/"
  on: [RECV, HASH, HIT, MISS, PASS, FETCH, ERROR, DELIVER, LOG]
  arguments:
    - [STRING]
  return: STRING

digest.hash_sha1:
  reference: "https://developer.fastly.com/reference/vcl/functions/cryptographic/digest-hash-sha1/"
  on: [RECV, HASH, HIT, MISS, PASS, FETCH, ERROR, DELIVER, LOG]
  arguments:
    - [STRING]
  return: STRING

digest.hash_sha1_from_base64:
  reference: "https://developer.fastly.com/reference/vcl/functions/cryptographic/digest-hash-sha1-from-base64/"
  on: [RECV, HASH, HIT, MISS, PASS, FETCH, ERROR, DELIVER, LOG]
  arguments:
    - [STRING]
  return: STRING

digest.hash_sha224:
  reference: "https://developer.fastly.com/reference/vcl/functions/cryptographic/digest-hash-sha224/"
  on: [RECV, HASH, HIT, MISS, PASS, FETCH, ERROR, DELIVER, LOG]
  arguments:
    - [STRING]
  return: STRING

digest.hash_sha256:
  reference: "https://developer.fastly.com/reference/vcl/functions/cryptographic/digest-hash-sha256/"
  on: [RECV, HASH, HIT, MISS, PASS, FETCH, ERROR, DELIVER, LOG]
  arguments:
    - [STRING]
  return: STRING

digest.hash_sha256_from_base64:
  reference: "https://developer.fastly.com/reference/vcl/functions/cryptographic/digest-hash-sha256-from-base64/"
  on: [RECV, HASH, HIT, MISS, PASS, FETCH, ERROR, DELIVER, LOG]
  arguments:
    - [STRING]
  return: STRING

digest.hash_sha384:
  reference: "https://developer.fastly.com/reference/vcl/functions/cryptographic/digest-hash-sha384/"
  on: [RECV, HASH, HIT, MISS, PASS, FETCH, ERROR, DELIVER, LOG]
  arguments:
    - [STRING]
  return: STRING

digest.hash_sha512:
  reference: "https://developer.fastly.com/reference/vcl/functions/cryptographic/digest-hash-sha512/"
  on: [RECV, HASH, HIT, MISS, PASS, FETCH, ERROR, DELIVER, LOG]
  arguments:
    - [STRING]
  return: STRING

digest.hash_sha512_from_base64:
  reference: "https://developer.fastly.com/reference/vcl/functions/cryptographic/digest-hash-sha512-from-base64/"
  on: [RECV, HASH, HIT, MISS, PASS, FETCH, ERROR, DELIVER, LOG]
  arguments:
    - [STRING]
  return: STRING

digest.hmac_md5:
  reference: "https://developer.fastly.com/reference/vcl/functions/cryptographic/digest-hmac-md5/"
  on: [RECV, HASH, HIT, MISS, PASS, FETCH, ERROR, DELIVER, LOG]
  arguments:
    - [STRING, STRING]
  return: STRING

digest.hmac_md5_base64:
  reference: "https://developer.fastly.com/reference/vcl/functions/cryptographic/digest-hmac-md5-base64/"
  on: [RECV, HASH, HIT, MISS, PASS, FETCH, ERROR, DELIVER, LOG]
  arguments:
    - [STRING, STRING]
  return: STRING

digest.hmac_sha1:
  reference: "https://developer.fastly.com/reference/vcl/functions/cryptographic/digest-hmac-sha1/"
  on: [RECV, HASH, HIT, MISS, PASS, FETCH, ERROR, DELIVER, LOG]
  arguments:
    - [STRING, STRING]
  return: STRING

digest.hmac_sha1_base64:
  reference: "https://developer.fastly.com/reference/vcl/functions/cryptographic/digest-hmac-sha1-base64/"
  on: [RECV, HASH, HIT, MISS, PASS, FETCH, ERROR, DELIVER, LOG]
  arguments:
    - [STRING, STRING]
  return: STRING

digest.hmac_sha256:
  reference: "https://developer.fastly.com/reference/vcl/functions/cryptographic/digest-hmac-sha256/"
  on: [RECV, HASH, HIT, MISS, PASS, FETCH, ERROR, DELIVER, LOG]
  arguments:
    - [STRING, STRING]
  return: STRING

digest.hmac_sha256_base64:
  reference: "https://developer.fastly.com/reference/vcl/functions/cryptographic/digest-hmac-sha256-base64/"
  on: [RECV, HASH, HIT, MISS, PASS, FETCH, ERROR, DELIVER, LOG]
  arguments:
    - [STRING, STRING]
  return: STRING

digest.hmac_sha512:
  reference: "https://developer.fastly.com/reference/vcl/functions/cryptographic/digest-hmac-sha512/"
  on: [RECV, HASH, HIT, MISS, PASS, FETCH, ERROR, DELIVER, LOG]
  arguments:
    - [STRING, STRING]
  return: STRING

digest.hmac_sha512_base64:
  reference: "https://developer.fastly.com/reference/vcl/functions/cryptographic/digest-hmac-sha512-base64/"
  on: [RECV, HASH, HIT, MISS, PASS, FETCH, ERROR, DELIVER, LOG]
  arguments:
    - [STRING, STRING]
  return: STRING

digest.rsa_verify:
  reference: "https://developer.fastly.com/reference/vcl/functions/cryptographic/digest-rsa-verify/"
  on: [RECV, HASH, HIT, MISS, PASS, FETCH, ERROR, DELIVER, LOG]
  arguments:
    - [ID, STRING, STRING, STRING, ID]
    - [ID, STRING, STRING, STRING]
  return: BOOL

digest.secure_is_equal:
  reference: "https://developer.fastly.com/reference/vcl/functions/cryptographic/digest-secure-is-equal/"
  on: [RECV, HASH, HIT, MISS, PASS, FETCH, ERROR, DELIVER, LOG]
  arguments:
    - [STRING, STRING]
  return: BOOL

digest.time_hmac_md5:
  reference: "https://developer.fastly.com/reference/vcl/functions/cryptographic/digest-time-hmac-md5/"
  on: [RECV, HASH, HIT, MISS, PASS, FETCH, ERROR, DELIVER, LOG]
  arguments:
    - [STRING, INTEGER, INTEGER]
  return: STRING

digest.time_hmac_sha1:
  reference: "https://developer.fastly.com/reference/vcl/functions/cryptographic/digest-time-hmac-sha1/"
  on: [RECV, HASH, HIT, MISS, PASS, FETCH, ERROR, DELIVER, LOG]
  arguments:
    - [STRING, INTEGER, INTEGER]
  return: STRING

digest.time_hmac_sha256:
  reference: "https://developer.fastly.com/reference/vcl/functions/cryptographic/digest-time-hmac-sha256/"
  on: [RECV, HASH, HIT, MISS, PASS, FETCH, ERROR, DELIVER, LOG]
  arguments:
    - [STRING, INTEGER, INTEGER]
  return: STRING

digest.time_hmac_sha512:
  reference: "https://developer.fastly.com/reference/vcl/functions/cryptographic/digest-time-hmac-sha512/"
  on: [RECV, HASH, HIT, MISS, PASS, FETCH, ERROR, DELIVER, LOG]
  arguments:
    - [STRING, INTEGER, INTEGER]
  return: STRING

h3.alt_svc:
  reference: "https://developer.fastly.com/reference/vcl/functions/tls-and-http/h3-alt-svc/"
  on: [RECV, HASH, HIT, MISS, PASS, FETCH, ERROR, DELIVER, LOG]

parse_time_delta:
  reference: "https://developer.fastly.com/reference/vcl/functions/date-and-time/parse-time-delta/"
  on: [RECV, HASH, HIT, MISS, PASS, FETCH, ERROR, DELIVER, LOG]
  arguments:
    - [STRING]
  return: INTEGER

std.integer2time:
  reference: "https://developer.fastly.com/reference/vcl/functions/date-and-time/std-integer2time/"
  on: [RECV, HASH, HIT, MISS, PASS, FETCH, ERROR, DELIVER, LOG]
  arguments:
    - [INTEGER]
  return: TIME

std.time:
  reference: "https://developer.fastly.com/reference/vcl/functions/date-and-time/std-time/"
  on: [RECV, HASH, HIT, MISS, PASS, FETCH, ERROR, DELIVER, LOG]
  arguments:
    - [STRING, TIME]
  return: TIME

strftime:
  reference: "https://developer.fastly.com/reference/vcl/functions/date-and-time/strftime/"
  on: [RECV, HASH, HIT, MISS, PASS, FETCH, ERROR, DELIVER, LOG]
  arguments:
    - [STRING, TIME]
  return: STRING

time.add:
  reference: "https://developer.fastly.com/reference/vcl/functions/date-and-time/time-add/"
  on: [RECV, HASH, HIT, MISS, PASS, FETCH, ERROR, DELIVER, LOG]
  arguments:
    - [TIME, RTIME]
  return: TIME

time.hex_to_time:
  reference: "https://developer.fastly.com/reference/vcl/functions/date-and-time/time-hex-to-time/"
  on: [RECV, HASH, HIT, MISS, PASS, FETCH, ERROR, DELIVER, LOG]
  arguments:
    - [INTEGER, STRING]
  return: TIME

time.is_after:
  reference: "https://developer.fastly.com/reference/vcl/functions/date-and-time/time-is-after/"
  on: [RECV, HASH, HIT, MISS, PASS, FETCH, ERROR, DELIVER, LOG]
  arguments:
    - [TIME, TIME]
  return: BOOL

time.runits:
  reference: "https://developer.fastly.com/reference/vcl/functions/date-and-time/time-runits/"
  on: [RECV, HASH, HIT, MISS, PASS, FETCH, ERROR, DELIVER, LOG]
  arguments:
    - [STRING, RTIME]
  return: STRING

time.sub:
  reference: "https://developer.fastly.com/reference/vcl/functions/date-and-time/time-sub/"
  on: [RECV, HASH, HIT, MISS, PASS, FETCH, ERROR, DELIVER, LOG]
  arguments:
    - [TIME, RTIME]
  return: TIME

time.interval_elapsed_ratio:
  reference: "https://developer.fastly.com/documentation/reference/vcl/functions/date-and-time/time-interval-elapsed-ratio/"
  on: [RECV, HASH, HIT, MISS, PASS, FETCH, ERROR, DELIVER, LOG]
  arguments:
    - [TIME, TIME, TIME]
  return: FLOAT

time.units:
  reference: "https://developer.fastly.com/reference/vcl/functions/date-and-time/time-units/"
  on: [RECV, HASH, HIT, MISS, PASS, FETCH, ERROR, DELIVER, LOG]
  arguments:
    - [STRING, TIME]
  return: STRING

math.is_finite:
  reference: "https://developer.fastly.com/reference/vcl/functions/floating-point-classifications/math-is-finite/"
  on: [RECV, HASH, HIT, MISS, PASS, FETCH, ERROR, DELIVER, LOG]
  arguments:
    - [FLOAT]
  return: BOOL

math.is_infinite:
  reference: "https://developer.fastly.com/reference/vcl/functions/floating-point-classifications/math-is-infinite/"
  on: [RECV, HASH, HIT, MISS, PASS, FETCH, ERROR, DELIVER, LOG]
  arguments:
    - [FLOAT]
  return: BOOL

math.is_nan:
  reference: "https://developer.fastly.com/reference/vcl/functions/floating-point-classifications/math-is-nan/"
  on: [RECV, HASH, HIT, MISS, PASS, FETCH, ERROR, DELIVER, LOG]
  arguments:
    - [FLOAT]
  return: BOOL

math.is_normal:
  reference: "https://developer.fastly.com/reference/vcl/functions/floating-point-classifications/math-is-normal/"
  on: [RECV, HASH, HIT, MISS, PASS, FETCH, ERROR, DELIVER, LOG]
  arguments:
    - [FLOAT]
  return: BOOL

math.is_subnormal:
  reference: "https://developer.fastly.com/reference/vcl/functions/floating-point-classifications/math-is-subnormal/"
  on: [RECV, HASH, HIT, MISS, PASS, FETCH, ERROR, DELIVER, LOG]
  arguments:
    - [FLOAT]
  return: BOOL

math.exp:
  reference: "https://developer.fastly.com/reference/vcl/functions/math-logexp/math-exp/"
  on: [RECV, HASH, HIT, MISS, PASS, FETCH, ERROR, DELIVER, LOG]
  arguments:
    - [FLOAT]
  return: FLOAT

math.exp2:
  reference: "https://developer.fastly.com/reference/vcl/functions/math-logexp/math-exp2/"
  on: [RECV, HASH, HIT, MISS, PASS, FETCH, ERROR, DELIVER, LOG]
  arguments:
    - [FLOAT]
  return: FLOAT

math.log:
  reference: "https://developer.fastly.com/reference/vcl/functions/math-logexp/math-log/"
  on: [RECV, HASH, HIT, MISS, PASS, FETCH, ERROR, DELIVER, LOG]
  arguments:
    - [FLOAT]
  return: FLOAT

math.log10:
  reference: "https://developer.fastly.com/reference/vcl/functions/math-logexp/math-log10/"
  on: [RECV, HASH, HIT, MISS, PASS, FETCH, ERROR, DELIVER, LOG]
  arguments:
    - [FLOAT]
  return: FLOAT

math.log2:
  reference: "https://developer.fastly.com/reference/vcl/functions/math-logexp/math-log2/"
  on: [RECV, HASH, HIT, MISS, PASS, FETCH, ERROR, DELIVER, LOG]
  arguments:
    - [FLOAT]
  return: FLOAT

math.ceil:
  reference: "https://developer.fastly.com/reference/vcl/functions/math-rounding/math-ceil/"
  on: [RECV, HASH, HIT, MISS, PASS, FETCH, ERROR, DELIVER, LOG]
  arguments:
    - [FLOAT]
  return: FLOAT

math.floor:
  reference: "https://developer.fastly.com/reference/vcl/functions/math-rounding/math-floor/"
  on: [RECV, HASH, HIT, MISS, PASS, FETCH, ERROR, DELIVER, LOG]
  arguments:
    - [FLOAT]
  return: FLOAT

math.round:
  reference: "https://developer.fastly.com/reference/vcl/functions/math-rounding/math-round/"
  on: [RECV, HASH, HIT, MISS, PASS, FETCH, ERROR, DELIVER, LOG]
  arguments:
    - [FLOAT]
  return: FLOAT

math.roundeven:
  reference: "https://developer.fastly.com/reference/vcl/functions/math-rounding/math-roundeven/"
  on: [RECV, HASH, HIT, MISS, PASS, FETCH, ERROR, DELIVER, LOG]
  arguments:
    - [FLOAT]
  return: FLOAT

math.roundhalfdown:
  reference: "https://developer.fastly.com/reference/vcl/functions/math-rounding/math-roundhalfdown/"
  on: [RECV, HASH, HIT, MISS, PASS, FETCH, ERROR, DELIVER, LOG]
  arguments:
    - [FLOAT]
  return: FLOAT

math.roundhalfup:
  reference: "https://developer.fastly.com/reference/vcl/functions/math-rounding/math-roundhalfup/"
  on: [RECV, HASH, HIT, MISS, PASS, FETCH, ERROR, DELIVER, LOG]
  arguments:
    - [FLOAT]
  return: FLOAT

math.trunc:
  reference: "https://developer.fastly.com/reference/vcl/functions/math-rounding/math-trunc/"
  on: [RECV, HASH, HIT, MISS, PASS, FETCH, ERROR, DELIVER, LOG]
  arguments:
    - [FLOAT]
  return: FLOAT

math.acos:
  reference: "https://developer.fastly.com/reference/vcl/functions/math-trig/math-acos/"
  on: [RECV, HASH, HIT, MISS, PASS, FETCH, ERROR, DELIVER, LOG]
  arguments:
    - [FLOAT]
  return: FLOAT

math.acosh:
  reference: "https://developer.fastly.com/reference/vcl/functions/math-trig/math-acosh/"
  on: [RECV, HASH, HIT, MISS, PASS, FETCH, ERROR, DELIVER, LOG]
  arguments:
    - [FLOAT]
  return: FLOAT

math.asin:
  reference: "https://developer.fastly.com/reference/vcl/functions/math-trig/math-asin/"
  on: [RECV, HASH, HIT, MISS, PASS, FETCH, ERROR, DELIVER, LOG]
  arguments:
    - [FLOAT]
  return: FLOAT

math.asinh:
  reference: "https://developer.fastly.com/reference/vcl/functions/math-trig/math-asinh/"
  on: [RECV, HASH, HIT, MISS, PASS, FETCH, ERROR, DELIVER, LOG]
  arguments:
    - [FLOAT]
  return: FLOAT

math.atan:
  reference: "https://developer.fastly.com/reference/vcl/functions/math-trig/math-atan/"
  on: [RECV, HASH, HIT, MISS, PASS, FETCH, ERROR, DELIVER, LOG]
  arguments:
    - [FLOAT]
  return: FLOAT

math.atan2:
  reference: "https://developer.fastly.com/reference/vcl/functions/math-trig/math-atan2/"
  on: [RECV, HASH, HIT, MISS, PASS, FETCH, ERROR, DELIVER, LOG]
  arguments:
    - [FLOAT, FLOAT]
  return: FLOAT

math.atanh:
  reference: "https://developer.fastly.com/reference/vcl/functions/math-trig/math-atanh/"
  on: [RECV, HASH, HIT, MISS, PASS, FETCH, ERROR, DELIVER, LOG]
  arguments:
    - [FLOAT]
  return: FLOAT

math.cos:
  reference: "https://developer.fastly.com/reference/vcl/functions/math-trig/math-cos/"
  on: [RECV, HASH, HIT, MISS, PASS, FETCH, ERROR, DELIVER, LOG]
  arguments:
    - [FLOAT]
  return: FLOAT

math.cosh:
  reference: "https://developer.fastly.com/reference/vcl/functions/math-trig/math-cosh/"
  on: [RECV, HASH, HIT, MISS, PASS, FETCH, ERROR, DELIVER, LOG]
  arguments:
    - [FLOAT]
  return: FLOAT

math.sin:
  reference: "https://developer.fastly.com/reference/vcl/functions/math-trig/math-sin/"
  on: [RECV, HASH, HIT, MISS, PASS, FETCH, ERROR, DELIVER, LOG]
  arguments:
    - [FLOAT]
  return: FLOAT

math.sinh:
  reference: "https://developer.fastly.com/reference/vcl/functions/math-trig/math-sinh/"
  on: [RECV, HASH, HIT, MISS, PASS, FETCH, ERROR, DELIVER, LOG]
  arguments:
    - [FLOAT]
  return: FLOAT

math.sqrt:
  reference: "https://developer.fastly.com/reference/vcl/functions/math-trig/math-sqrt/"
  on: [RECV, HASH, HIT, MISS, PASS, FETCH, ERROR, DELIVER, LOG]
  arguments:
    - [FLOAT]
  return: FLOAT

math.tan:
  reference: "https://developer.fastly.com/reference/vcl/functions/math-trig/math-tan/"
  on: [RECV, HASH, HIT, MISS, PASS, FETCH, ERROR, DELIVER, LOG]
  arguments:
    - [FLOAT]
  return: FLOAT

math.tanh:
  reference: "https://developer.fastly.com/reference/vcl/functions/math-trig/math-tanh/"
  on: [RECV, HASH, HIT, MISS, PASS, FETCH, ERROR, DELIVER, LOG]
  arguments:
    - [FLOAT]
  return: FLOAT

addr.extract_bits:
  reference: "https://developer.fastly.com/reference/vcl/functions/miscellaneous/addr-extract-bits/"
  on: [RECV, HASH, HIT, MISS, PASS, FETCH, ERROR, DELIVER, LOG]
  arguments:
    - [IP, INTEGER, INTEGER]
  return: INTEGER

addr.is_ipv4:
  reference: "https://developer.fastly.com/reference/vcl/functions/miscellaneous/addr-is-ipv4/"
  on: [RECV, HASH, HIT, MISS, PASS, FETCH, ERROR, DELIVER, LOG]
  arguments:
    - [IP]
  return: BOOL

addr.is_ipv6:
  reference: "https://developer.fastly.com/reference/vcl/functions/miscellaneous/addr-is-ipv6/"
  on: [RECV, HASH, HIT, MISS, PASS, FETCH, ERROR, DELIVER, LOG]
  arguments:
    - [IP]
  return: BOOL

fastly.hash:
  reference: "https://developer.fastly.com/reference/vcl/functions/miscellaneous/fastly-hash/"
  on: [RECV, HASH, HIT, MISS, PASS, FETCH, ERROR, DELIVER, LOG]
  arguments:
    - [STRING, INTEGER, INTEGER, INTEGER]
  return: INTEGER

http_status_matches:
  reference: "https://developer.fastly.com/reference/vcl/functions/miscellaneous/http-status-matches/"
  on: [RECV, HASH, HIT, MISS, PASS, FETCH, ERROR, DELIVER, LOG]
  arguments:
    - [INTEGER, STRING]
  return: BOOL

resp.tarpit:
  reference: "https://developer.fastly.com/reference/vcl/functions/miscellaneous/resp-tarpit/"
  on: [DELIVER]
  arguments:
    - [INTEGER, INTEGER]
    - [INTEGER]

setcookie.delete_by_name:
  reference: "https://developer.fastly.com/reference/vcl/functions/miscellaneous/setcookie-delete-by-name/"
  on: [RECV, HASH, HIT, MISS, PASS, FETCH, ERROR, DELIVER, LOG]
  arguments:
    - [ID, STRING]
  return: BOOL

setcookie.get_value_by_name:
  reference: "https://developer.fastly.com/reference/vcl/functions/miscellaneous/setcookie-get-value-by-name/"
  on: [RECV, HASH, HIT, MISS, PASS, FETCH, ERROR, DELIVER, LOG]
  arguments:
    - [ID, STRING]
  return: STRING

std.collect:
  reference: "https://developer.fastly.com/reference/vcl/functions/miscellaneous/std-collect/"
  on: [RECV, HASH, HIT, MISS, PASS, FETCH, ERROR, DELIVER, LOG]
  arguments:
    - [ID]
    - [ID, STRING]

std.count:
  reference: "https://developer.fastly.com/reference/vcl/functions/miscellaneous/std-count/"
  on: [RECV, HASH, HIT, MISS, PASS, FETCH, ERROR, DELIVER, LOG]
  arguments:
    - [ID]
  return: INTEGER

subfield:
  reference: "https://developer.fastly.com/reference/vcl/functions/miscellaneous/subfield/"
  on: [RECV, HASH, HIT, MISS, PASS, FETCH, ERROR, DELIVER, LOG]
  arguments:
    - [STRING, STRING, STRING]
    - [STRING, STRING]
  return: STRING

boltsort.sort:
  reference: "https://developer.fastly.com/reference/vcl/functions/query-string/boltsort-sort/"
  on: [RECV, HASH, HIT, MISS, PASS, FETCH, ERROR, DELIVER, LOG]
  arguments:
    - [STRING]
  return: STRING

querystring.add:
  reference: "https://developer.fastly.com/reference/vcl/functions/query-string/querystring-add/"
  on: [RECV, HASH, HIT, MISS, PASS, FETCH, ERROR, DELIVER, LOG]
  arguments:
    - [STRING, STRING, STRING]
  return: STRING

querystring.clean:
  reference: "https://developer.fastly.com/reference/vcl/functions/query-string/querystring-clean/"
  on: [RECV, HASH, HIT, MISS, PASS, FETCH, ERROR, DELIVER, LOG]
  arguments:
    - [STRING]
  return: STRING

querystring.filter:
  reference: "https://developer.fastly.com/reference/vcl/functions/query-string/querystring-filter/"
  on: [RECV, HASH, HIT, MISS, PASS, FETCH, ERROR, DELIVER, LOG]
  arguments:
    - [STRING, STRING]
  return: STRING

querystring.filter_except:
  reference: "https://developer.fastly.com/reference/vcl/functions/query-string/querystring-filter-except/"
  on: [RECV, HASH, HIT, MISS, PASS, FETCH, ERROR, DELIVER, LOG]
  arguments:
    - [STRING, STRING]
  return: STRING

querystring.filtersep:
  reference: "https://developer.fastly.com/reference/vcl/functions/query-string/querystring-filtersep/"
  on: [RECV, HASH, HIT, MISS, PASS, FETCH, ERROR, DELIVER, LOG]
  return: STRING

querystring.get:
  reference: "https://developer.fastly.com/reference/vcl/functions/query-string/querystring-get/"
  on: [RECV, HASH, HIT, MISS, PASS, FETCH, ERROR, DELIVER, LOG]
  arguments:
    - [STRING, STRING]
  return: STRING

querystring.globfilter:
  reference: "https://developer.fastly.com/reference/vcl/functions/query-string/querystring-globfilter/"
  on: [RECV, HASH, HIT, MISS, PASS, FETCH, ERROR, DELIVER, LOG]
  arguments:
    - [STRING, STRING]
  return: STRING

querystring.globfilter_except:
  reference: "https://developer.fastly.com/reference/vcl/functions/query-string/querystring-globfilter-except/"
  on: [RECV, HASH, HIT, MISS, PASS, FETCH, ERROR, DELIVER, LOG]
  arguments:
    - [STRING, STRING]
  return: STRING

querystring.regfilter:
  reference: "https://developer.fastly.com/reference/vcl/functions/query-string/querystring-regfilter/"
  on: [RECV, HASH, HIT, MISS, PASS, FETCH, ERROR, DELIVER, LOG]
  arguments:
    - [STRING, STRING]
  return: STRING

querystring.regfilter_except:
  reference: "https://developer.fastly.com/reference/vcl/functions/query-string/querystring-regfilter-except/"
  on: [RECV, HASH, HIT, MISS, PASS, FETCH, ERROR, DELIVER, LOG]
  arguments:
    - [STRING, STRING]
  return: STRING

querystring.remove:
  reference: "https://developer.fastly.com/reference/vcl/functions/query-string/querystring-remove/"
  on: [RECV, HASH, HIT, MISS, PASS, FETCH, ERROR, DELIVER, LOG]
  arguments:
    - [STRING]
  return: STRING

querystring.set:
  reference: "https://developer.fastly.com/reference/vcl/functions/query-string/querystring-set/"
  on: [RECV, HASH, HIT, MISS, PASS, FETCH, ERROR, DELIVER, LOG]
  arguments:
    - [STRING, STRING, STRING]
  return: STRING

querystring.sort:
  reference: "https://developer.fastly.com/reference/vcl/functions/query-string/querystring-sort/"
  on: [RECV, HASH, HIT, MISS, PASS, FETCH, ERROR, DELIVER, LOG]
  arguments:
    - [STRING]
  return: STRING

randombool:
  reference: "https://developer.fastly.com/reference/vcl/functions/randomness/randombool/"
  on: [RECV, HASH, HIT, MISS, PASS, FETCH, ERROR, DELIVER, LOG]
  arguments:
    - [INTEGER, INTEGER]
  return: BOOL

randombool_seeded:
  reference: "https://developer.fastly.com/reference/vcl/functions/randomness/randombool-seeded/"
  on: [RECV, HASH, HIT, MISS, PASS, FETCH, ERROR, DELIVER, LOG]
  arguments:
    - [INTEGER, INTEGER, INTEGER]
  return: BOOL

randomint:
  reference: "https://developer.fastly.com/reference/vcl/functions/randomness/randomint/"
  on: [RECV, HASH, HIT, MISS, PASS, FETCH, ERROR, DELIVER, LOG]
  arguments:
    - [INTEGER, INTEGER]
  return: INTEGER

randomint_seeded:
  reference: "https://developer.fastly.com/reference/vcl/functions/randomness/randomint-seeded/"
  on: [RECV, HASH, HIT, MISS, PASS, FETCH, ERROR, DELIVER, LOG]
  arguments:
    - [INTEGER, INTEGER, INTEGER]
  return: INTEGER

randomstr:
  reference: "https://developer.fastly.com/reference/vcl/functions/randomness/randomstr/"
  on: [RECV, HASH, HIT, MISS, PASS, FETCH, ERROR, DELIVER, LOG]
  arguments:
    - [INTEGER]
    - [INTEGER, STRING]
  return: STRING

cstr_escape:
  reference: "https://developer.fastly.com/reference/vcl/functions/strings/cstr-escape/"
  on: [RECV, HASH, HIT, MISS, PASS, FETCH, ERROR, DELIVER, LOG]
  arguments:
    - [STRING]
  return: STRING

json.escape:
  reference: "https://developer.fastly.com/reference/vcl/functions/strings/json-escape/"
  on: [RECV, HASH, HIT, MISS, PASS, FETCH, ERROR, DELIVER, LOG]
  arguments:
    - [STRING]
  return: STRING

regsub:
  reference: "https://developer.fastly.com/reference/vcl/functions/strings/regsub/"
  on: [RECV, HASH, HIT, MISS, PASS, FETCH, ERROR, DELIVER, LOG]
  arguments:
    - [STRING, STRING, STRING]
  return: STRING

regsuball:
  reference: "https://developer.fastly.com/reference/vcl/functions/strings/regsuball/"
  on: [RECV, HASH, HIT, MISS, PASS, FETCH, ERROR, DELIVER, LOG]
  arguments:
    - [STRING, STRING, STRING]
  return: STRING

std.anystr2ip:
  reference: "https://developer.fastly.com/reference/vcl/functions/strings/std-anystr2ip/"
  on: [RECV, HASH, HIT, MISS, PASS, FETCH, ERROR, DELIVER, LOG]
  arguments:
    - [STRING, STRING]
  return: IP

std.atof:
  reference: "https://developer.fastly.com/reference/vcl/functions/strings/std-atof/"
  on: [RECV, HASH, HIT, MISS, PASS, FETCH, ERROR, DELIVER, LOG]
  arguments:
    - [STRING]
  return: FLOAT

std.atoi:
  reference: "https://developer.fastly.com/reference/vcl/functions/strings/std-atoi/"
  on: [RECV, HASH, HIT, MISS, PASS, FETCH, ERROR, DELIVER, LOG]
  arguments:
    - [STRING]
  return: INTEGER

std.basename:
  reference: "https://developer.fastly.com/reference/vcl/functions/strings/std-basename/"
  on: [RECV, HASH, HIT, MISS, PASS, FETCH, ERROR, DELIVER, LOG]
  arguments:
    - [STRING]
  return: STRING

std.dirname:
  reference: "https://developer.fastly.com/reference/vcl/functions/strings/std-dirname/"
  on: [RECV, HASH, HIT, MISS, PASS, FETCH, ERROR, DELIVER, LOG]
  arguments:
    - [STRING]
  return: STRING

std.ip:
  reference: "https://developer.fastly.com/reference/vcl/functions/strings/std-ip/"
  on: [RECV, HASH, HIT, MISS, PASS, FETCH, ERROR, DELIVER, LOG]
  arguments:
    - [STRING, STRING]
  return: IP

std.ip2str:
  reference: "https://developer.fastly.com/reference/vcl/functions/strings/std-ip2str/"
  on: [RECV, HASH, HIT, MISS, PASS, FETCH, ERROR, DELIVER, LOG]
  arguments:
    - [IP]
  return: STRING

std.itoa:
  reference: "https://developer.fastly.com/reference/vcl/functions/strings/std-itoa/"
  on: [RECV, HASH, HIT, MISS, PASS, FETCH, ERROR, DELIVER, LOG]
  arguments:
    - [INTEGER, INTEGER]
    - [INTEGER]
  return: STRING

std.itoa_charset:
  reference: "https://developer.fastly.com/reference/vcl/functions/strings/std-itoa-charset/"
  on: [RECV, HASH, HIT, MISS, PASS, FETCH, ERROR, DELIVER, LOG]
  arguments:
    - [INTEGER, STRING]
  return: STRING

std.prefixof:
  reference: "https://developer.fastly.com/reference/vcl/functions/strings/std-prefixof/"
  on: [RECV, HASH, HIT, MISS, PASS, FETCH, ERROR, DELIVER, LOG]
  arguments:
    - [STRING, STRING]
  return: BOOL

std.replace:
  reference: "https://developer.fastly.com/reference/vcl/functions/strings/std-replace/"
  on: [RECV, HASH, HIT, MISS, PASS, FETCH, ERROR, DELIVER, LOG]
  arguments:
    - [STRING, STRING, STRING]
  return: STRING

std.replace_prefix:
  reference: "https://developer.fastly.com/reference/vcl/functions/strings/std-replace-prefix/"
  on: [RECV, HASH, HIT, MISS, PASS, FETCH, ERROR, DELIVER, LOG]
  arguments:
    - [STRING, STRING, STRING]
  return: STRING

std.replace_suffix:
  reference: "https://developer.fastly.com/reference/vcl/functions/strings/std-replace-suffix/"
  on: [RECV, HASH, HIT, MISS, PASS, FETCH, ERROR, DELIVER, LOG]
  arguments:
    - [STRING, STRING, STRING]
  return: STRING

std.replaceall:
  reference: "https://developer.fastly.com/reference/vcl/functions/strings/std-replaceall/"
  on: [RECV, HASH, HIT, MISS, PASS, FETCH, ERROR, DELIVER, LOG]
  arguments:
    - [STRING, STRING, STRING]
  return: STRING

std.str2ip:
  reference: "https://developer.fastly.com/reference/vcl/functions/strings/std-str2ip/"
  on: [RECV, HASH, HIT, MISS, PASS, FETCH, ERROR, DELIVER, LOG]
  arguments:
    - [STRING, STRING]
  return: IP

std.strlen:
  reference: "https://developer.fastly.com/reference/vcl/functions/strings/std-strlen/"
  on: [RECV, HASH, HIT, MISS, PASS, FETCH, ERROR, DELIVER, LOG]
  arguments:
    - [STRING]
  return: INTEGER

std.strpad:
  reference: "https://developer.fastly.com/reference/vcl/functions/strings/std-strpad/"
  on: [RECV, HASH, HIT, MISS, PASS, FETCH, ERROR, DELIVER, LOG]
  arguments:
    - [STRING, INTEGER, STRING]
  return: STRING

std.strrep:
  reference: "https://developer.fastly.com/reference/vcl/functions/strings/std-strrep/"
  on: [RECV, HASH, HIT, MISS, PASS, FETCH, ERROR, DELIVER, LOG]
  arguments:
    - [STRING, INTEGER]
  return: STRING

std.strrev:
  reference: "https://developer.fastly.com/reference/vcl/functions/strings/std-strrev/"
  on: [RECV, HASH, HIT, MISS, PASS, FETCH, ERROR, DELIVER, LOG]
  arguments:
    - [STRING]
  return: STRING

std.strstr:
  reference: "https://developer.fastly.com/reference/vcl/functions/strings/std-strstr/"
  on: [RECV, HASH, HIT, MISS, PASS, FETCH, ERROR, DELIVER, LOG]
  arguments:
    - [STRING, STRING]
  return: STRING

std.strtof:
  reference: "https://developer.fastly.com/reference/vcl/functions/strings/std-strtof/"
  on: [RECV, HASH, HIT, MISS, PASS, FETCH, ERROR, DELIVER, LOG]
  arguments:
    - [STRING, INTEGER]
  return: FLOAT

std.strtol:
  reference: "https://developer.fastly.com/reference/vcl/functions/strings/std-strtol/"
  on: [RECV, HASH, HIT, MISS, PASS, FETCH, ERROR, DELIVER, LOG]
  arguments:
    - [STRING, INTEGER]
  return: INTEGER

std.suffixof:
  reference: "https://developer.fastly.com/reference/vcl/functions/strings/std-suffixof/"
  on: [RECV, HASH, HIT, MISS, PASS, FETCH, ERROR, DELIVER, LOG]
  arguments:
    - [STRING, STRING]
  return: BOOL

std.tolower:
  reference: "https://developer.fastly.com/reference/vcl/functions/strings/std-tolower/"
  on: [RECV, HASH, HIT, MISS, PASS, FETCH, ERROR, DELIVER, LOG]
  arguments:
    - [STRING]
  return: STRING

std.toupper:
  reference: "https://developer.fastly.com/reference/vcl/functions/strings/std-toupper/"
  on: [RECV, HASH, HIT, MISS, PASS, FETCH, ERROR, DELIVER, LOG]
  arguments:
    - [STRING]
  return: STRING

substr:
  reference: "https://developer.fastly.com/reference/vcl/functions/strings/substr/"
  on: [RECV, HASH, HIT, MISS, PASS, FETCH, ERROR, DELIVER, LOG]
  arguments:
    - [STRING, INTEGER, INTEGER]
    - [STRING, INTEGER]
  return: STRING

urldecode:
  reference: "https://developer.fastly.com/reference/vcl/functions/strings/urldecode/"
  on: [RECV, HASH, HIT, MISS, PASS, FETCH, ERROR, DELIVER, LOG]
  arguments:
    - [STRING]
  return: STRING
urlencode:
  reference: "https://developer.fastly.com/reference/vcl/functions/strings/urlencode/"
  on: [RECV, HASH, HIT, MISS, PASS, FETCH, ERROR, DELIVER, LOG]
  arguments:
    - [STRING]
  return: STRING

utf8.codepoint_count:
  reference: "https://developer.fastly.com/reference/vcl/functions/strings/utf8-codepoint-count/"
  on: [RECV, HASH, HIT, MISS, PASS, FETCH, ERROR, DELIVER, LOG]
  arguments:
    - [STRING]
  return: INTEGER

utf8.is_valid:
  reference: "https://developer.fastly.com/reference/vcl/functions/strings/utf8-is-valid/"
  on: [RECV, HASH, HIT, MISS, PASS, FETCH, ERROR, DELIVER, LOG]
  arguments:
    - [STRING]
  return: BOOL

utf8.strpad:
  reference: "https://developer.fastly.com/reference/vcl/functions/strings/utf8-strpad/"
  on: [RECV, HASH, HIT, MISS, PASS, FETCH, ERROR, DELIVER, LOG]
  arguments:
    - [STRING, INTEGER, STRING]
  return: STRING

utf8.substr:
  reference: "https://developer.fastly.com/reference/vcl/functions/strings/utf8-substr/"
  on: [RECV, HASH, HIT, MISS, PASS, FETCH, ERROR, DELIVER, LOG]
  arguments:
    - [STRING, INTEGER, INTEGER]
    - [STRING, INTEGER]
  return: STRING

xml_escape:
  reference: "https://developer.fastly.com/reference/vcl/functions/strings/xml-escape/"
  on: [RECV, HASH, HIT, MISS, PASS, FETCH, ERROR, DELIVER, LOG]
  arguments:
    - [STRING]
  return: STRING

h2.disable_header_compression:
  reference: "https://developer.fastly.com/reference/vcl/functions/tls-and-http/h2-disable-header-compression/"
  on: [RECV, HASH, HIT, MISS, PASS, FETCH, ERROR, DELIVER, LOG]
  arguments:
    - [STRING_LIST]

h2.push:
  reference: "https://developer.fastly.com/reference/vcl/functions/tls-and-http/h2-push/"
  on: [RECV, HASH, HIT, MISS, PASS, FETCH, ERROR, DELIVER, LOG]
  arguments:
    - [STRING, STRING]

table.contains:
  reference: "https://developer.fastly.com/reference/vcl/functions/table/table-contains/"
  on: [RECV, HASH, HIT, MISS, PASS, FETCH, ERROR, DELIVER, LOG]
  arguments:
    - [TABLE, STRING]
  return: BOOL
  extra: LOOKUP_TABLE

table.lookup:
  reference: "https://developer.fastly.com/reference/vcl/functions/table/table-lookup/"
  on: [RECV, HASH, HIT, MISS, PASS, FETCH, ERROR, DELIVER, LOG]
  arguments:
    - [TABLE, STRING, STRING]
    - [TABLE, STRING]
  return: STRING
  extra: LOOKUP_TABLE

table.lookup_acl:
  reference: "https://developer.fastly.com/reference/vcl/functions/table/table-lookup-acl/"
  on: [RECV, HASH, HIT, MISS, PASS, FETCH, ERROR, DELIVER, LOG]
  arguments:
    - [TABLE, STRING, ACL]
  return: ACL
  extra: LOOKUP_TABLE

table.lookup_backend:
  reference: "https://developer.fastly.com/reference/vcl/functions/table/table-lookup-backend/"
  on: [RECV, HASH, HIT, MISS, PASS, FETCH, ERROR, DELIVER, LOG]
  arguments:
    - [TABLE, STRING, BACKEND]
  return: BACKEND
  extra: LOOKUP_TABLE

table.lookup_bool:
  reference: "https://developer.fastly.com/reference/vcl/functions/table/table-lookup-bool/"
  on: [RECV, HASH, HIT, MISS, PASS, FETCH, ERROR, DELIVER, LOG]
  arguments:
    - [TABLE, STRING, BOOL]
  return: BOOL
  extra: LOOKUP_TABLE

table.lookup_float:
  reference: "https://developer.fastly.com/reference/vcl/functions/table/table-lookup-float/"
  on: [RECV, HASH, HIT, MISS, PASS, FETCH, ERROR, DELIVER, LOG]
  arguments:
    - [TABLE, STRING, FLOAT]
  return: FLOAT
  extra: LOOKUP_TABLE

table.lookup_integer:
  reference: "https://developer.fastly.com/reference/vcl/functions/table/table-lookup-integer/"
  on: [RECV, HASH, HIT, MISS, PASS, FETCH, ERROR, DELIVER, LOG]
  arguments:
    - [TABLE, STRING, INTEGER]
  return: INTEGER
  extra: LOOKUP_TABLE

table.lookup_ip:
  reference: "https://developer.fastly.com/reference/vcl/functions/table/table-lookup-ip/"
  on: [RECV, HASH, HIT, MISS, PASS, FETCH, ERROR, DELIVER, LOG]
  arguments:
    - [TABLE, STRING, IP]
  return: IP
  extra: LOOKUP_TABLE

table.lookup_rtime:
  reference: "https://developer.fastly.com/reference/vcl/functions/table/table-lookup-rtime/"
  on: [RECV, HASH, HIT, MISS, PASS, FETCH, ERROR, DELIVER, LOG]
  arguments:
    - [TABLE, STRING, RTIME]
  return: RTIME
  extra: LOOKUP_TABLE

uuid.dns:
  reference: "https://developer.fastly.com/reference/vcl/functions/uuid/uuid-dns/"
  on: [RECV, HASH, HIT, MISS, PASS, FETCH, ERROR, DELIVER, LOG]
  return: STRING

uuid.is_valid:
  reference: "https://developer.fastly.com/reference/vcl/functions/uuid/uuid-is-valid/"
  on: [RECV, HASH, HIT, MISS, PASS, FETCH, ERROR, DELIVER, LOG]
  arguments:
    - [STRING]
  return: BOOL

uuid.is_version3:
  reference: "https://developer.fastly.com/reference/vcl/functions/uuid/uuid-is-version3/"
  on: [RECV, HASH, HIT, MISS, PASS, FETCH, ERROR, DELIVER, LOG]
  arguments:
    - [STRING]
  return: BOOL

uuid.is_version4:
  reference: "https://developer.fastly.com/reference/vcl/functions/uuid/uuid-is-version4/"
  on: [RECV, HASH, HIT, MISS, PASS, FETCH, ERROR, DELIVER, LOG]
  arguments:
    - [STRING]
  return: BOOL

uuid.is_version5:
  reference: "https://developer.fastly.com/reference/vcl/functions/uuid/uuid-is-version5/"
  on: [RECV, HASH, HIT, MISS, PASS, FETCH, ERROR, DELIVER, LOG]
  arguments:
    - [STRING]
  return: BOOL

uuid.oid:
  reference: "https://developer.fastly.com/reference/vcl/functions/uuid/uuid-oid/"
  on: [RECV, HASH, HIT, MISS, PASS, FETCH, ERROR, DELIVER, LOG]
  return: STRING

uuid.url:
  reference: "https://developer.fastly.com/reference/vcl/functions/uuid/uuid-url/"
  on: [RECV, HASH, HIT, MISS, PASS, FETCH, ERROR, DELIVER, LOG]
  return: STRING

uuid.version3:
  reference: "https://developer.fastly.com/reference/vcl/functions/uuid/uuid-version3/"
  on: [RECV, HASH, HIT, MISS, PASS, FETCH, ERROR, DELIVER, LOG]
  arguments:
    - [STRING, STRING]
  return: STRING

uuid.version4:
  reference: "https://developer.fastly.com/reference/vcl/functions/uuid/uuid-version4/"
  on: [RECV, HASH, HIT, MISS, PASS, FETCH, ERROR, DELIVER, LOG]
  return: STRING

uuid.version5:
  reference: "https://developer.fastly.com/reference/vcl/functions/uuid/uuid-version5/"
  on: [RECV, HASH, HIT, MISS, PASS, FETCH, ERROR, DELIVER, LOG]
  arguments:
    - [STRING, STRING]
  return: STRING

uuid.x500:
  reference: "https://developer.fastly.com/reference/vcl/functions/uuid/uuid-x500/"
  on: [RECV, HASH, HIT, MISS, PASS, FETCH, ERROR, DELIVER, LOG]
  return: STRING

ratelimit.check_rate:
  reference: "https://developer.fastly.com/reference/vcl/functions/rate-limiting/ratelimit-check-rate/"
  on: [RECV, HASH, HIT, MISS, PASS, FETCH, ERROR, DELIVER, LOG]
  arguments:
    - [STRING, ID, INTEGER, INTEGER, INTEGER, ID, RTIME]
  return: BOOL

ratelimit.check_rates:
  reference: "https://developer.fastly.com/reference/vcl/functions/rate-limiting/ratelimit-check-rates/"
  on: [RECV, HASH, HIT, MISS, PASS, FETCH, ERROR, DELIVER, LOG]
  arguments:
    - [STRING, ID, INTEGER, INTEGER, INTEGER, ID, INTEGER, INTEGER, INTEGER, ID, RTIME]
  return: BOOL

ratelimit.penaltybox_add:
  reference: "https://developer.fastly.com/reference/vcl/functions/rate-limiting/ratelimit-penaltybox-add/"
  on: [RECV, HASH, HIT, MISS, PASS, FETCH, ERROR, DELIVER, LOG]
  arguments:
    - [ID, STRING, RTIME]

ratelimit.penaltybox_has:
  reference: "https://developer.fastly.com/reference/vcl/functions/rate-limiting/ratelimit-penaltybox-has/"
  on: [RECV, HASH, HIT, MISS, PASS, FETCH, ERROR, DELIVER, LOG]
  arguments:
    - [ID, STRING]
  return: BOOL

ratelimit.ratecounter_increment:
  reference: "https://developer.fastly.com/reference/vcl/functions/rate-limiting/ratelimit-ratecounter-increment/"
  on: [RECV, HASH, HIT, MISS, PASS, FETCH, ERROR, DELIVER, LOG]
  arguments:
    - [ID, STRING, INTEGER]
  return: INTEGER

header.get:
  reference: "https://developer.fastly.com/reference/vcl/functions/headers/header-get/"
  on: [RECV, HASH, HIT, MISS, PASS, FETCH, ERROR, DELIVER, LOG]
  arguments:
    - [ID, STRING]
  return: STRING

header.filter_except:
  reference: "https://developer.fastly.com/reference/vcl/functions/headers/header-filter-except/"
  on: [RECV, HASH, HIT, MISS, PASS, FETCH, ERROR, DELIVER, LOG]
  arguments:
    - [ID, STRING_LIST]

early_hints:
  reference: "https://developer.fastly.com/reference/vcl/functions/tls-and-http/early-hints/"
  on: [RECV, HASH, HIT, MISS, PASS, FETCH, ERROR, DELIVER, LOG]
  arguments:
    - [STRING, STRING_LIST]

header.set:
  reference: "https://developer.fastly.com/reference/vcl/functions/headers/header-set/"
  on: [RECV, HASH, HIT, MISS, PASS, FETCH, ERROR, DELIVER, LOG]
  arguments:
    - [ID, STRING, STRING]

header.filter:
  reference: "https://developer.fastly.com/reference/vcl/functions/headers/header-filter/"
  on: [RECV, HASH, HIT, MISS, PASS, FETCH, ERROR, DELIVER, LOG]
  arguments:
    - [ID, STRING_LIST]

header.unset:
  reference: "https://developer.fastly.com/reference/vcl/functions/headers/header-unset/"
  on: [RECV, HASH, HIT, MISS, PASS, FETCH, ERROR, DELIVER, LOG]
  arguments:
    - [ID, STRING]

fastly.try_select_shield:
  reference: "https://www.fastly.com/documentation/reference/vcl/functions/miscellaneous/fastly-try-select-shield/"
  on: [RECV, HASH, HIT, MISS, PASS, FETCH, ERROR, DELIVER, LOG]
  arguments:
    - [BACKEND, BACKEND]
  return: BACKEND

uuid.is_version7:
  reference: "https://developer.fastly.com/documentation/reference/vcl/functions/uuid/uuid-is-version7/"
  on: [RECV, HASH, HIT, MISS, PASS, FETCH, ERROR, DELIVER, LOG]
  arguments:
    - [STRING]
  return: BOOL

uuid.version7:
  reference: "https://developer.fastly.com/documentation/reference/vcl/functions/uuid/uuid-version7/"
  on: [RECV, HASH, HIT, MISS, PASS, FETCH, ERROR, DELIVER, LOG]
  return: STRING

digest.ecdsa_verify:
  reference: "https://www.fastly.com/documentation/reference/vcl/functions/cryptographic/digest-ecdsa-verify/"
  on: [RECV, HASH, HIT, MISS, PASS, FETCH, ERROR, DELIVER, LOG]
  arguments:
    - [ID, STRING, STRING, STRING, ID]
    - [ID, STRING, STRING, STRING, ID, ID]
  return: BOOL

<<<<<<< HEAD
std.strcasecmp:
  reference: "" # TODO: fill after documentation is found
  on: [RECV, HASH, HIT, MISS, PASS, FETCH, ERROR, DELIVER, LOG]
  arguments:
    - [STRING, STRING]
  return: BOOL
=======
digest.hash_xxh32:
  reference: "" # TODO: fill URL after documentation found
  on: [RECV, HASH, HIT, MISS, PASS, FETCH, ERROR, DELIVER, LOG]
  arguments:
    - [STRING]
  return: STRING

digest.hash_xxh64:
  reference: "" # TODO: fill URL after documentation found
  on: [RECV, HASH, HIT, MISS, PASS, FETCH, ERROR, DELIVER, LOG]
  arguments:
    - [STRING]
  return: STRING
>>>>>>> e99aa605
<|MERGE_RESOLUTION|>--- conflicted
+++ resolved
@@ -1319,14 +1319,13 @@
     - [ID, STRING, STRING, STRING, ID, ID]
   return: BOOL
 
-<<<<<<< HEAD
 std.strcasecmp:
   reference: "" # TODO: fill after documentation is found
   on: [RECV, HASH, HIT, MISS, PASS, FETCH, ERROR, DELIVER, LOG]
   arguments:
     - [STRING, STRING]
   return: BOOL
-=======
+
 digest.hash_xxh32:
   reference: "" # TODO: fill URL after documentation found
   on: [RECV, HASH, HIT, MISS, PASS, FETCH, ERROR, DELIVER, LOG]
@@ -1339,5 +1338,4 @@
   on: [RECV, HASH, HIT, MISS, PASS, FETCH, ERROR, DELIVER, LOG]
   arguments:
     - [STRING]
-  return: STRING
->>>>>>> e99aa605
+  return: STRING