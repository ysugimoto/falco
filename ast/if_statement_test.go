--- conflicted
+++ resolved
@@ -6,26 +6,16 @@
 
 func TestIfStatement(t *testing.T) {
 	ifs := &IfStatement{
-<<<<<<< HEAD
-		Keyword: "if",
-		Meta:    New(T, 0, comments("// This is comment"), comments("/* This is comment */")),
-=======
 		Meta:    New(T, 0, comments("// This is comment"), comments("/* This is comment */"), comments("/* infix */")),
 		Keyword: "if",
->>>>>>> ef54a268
 		Condition: &Ident{
 			Meta:  New(T, 0, comments("/* before_condition */"), comments("/* after_condition */")),
 			Value: "req.http.Host",
 		},
 		Another: []*IfStatement{
 			{
-<<<<<<< HEAD
-				Keyword: "else if",
-				Meta:    New(T, 0, comments("// This is comment"), comments("/* This is comment */")),
-=======
 				Meta:    New(T, 0, comments("// This is comment"), comments("/* This is comment */"), comments("/* infix */")),
 				Keyword: "else if",
->>>>>>> ef54a268
 				Condition: &Ident{
 					Meta:  New(T, 0, comments("/* before_condition */"), comments("/* after_condition */")),
 					Value: "req.http.Host",
