package parser

import (
	"github.com/pkg/errors"
	"github.com/ysugimoto/falco/ast"
	"github.com/ysugimoto/falco/token"
)

func (p *Parser) parseStatement() (ast.Statement, error) {
	var stmt ast.Statement
	var err error

	p.nextToken() // point to statement
	switch p.curToken.Token.Type {
	// https://github.com/ysugimoto/falco/issues/17
	// VCL accepts block syntax:
	// ```
	// sub vcl_recv {
	//   {
	//      log "recv";
	//   }
	// }
	// ```
	case token.LEFT_BRACE:
		stmt, err = p.parseBlockStatement()
	case token.SET:
		stmt, err = p.parseSetStatement()
	case token.UNSET:
		stmt, err = p.parseUnsetStatement()
	case token.REMOVE:
		stmt, err = p.parseRemoveStatement()
	case token.ADD:
		stmt, err = p.parseAddStatement()
	case token.CALL:
		stmt, err = p.parseCallStatement()
	case token.DECLARE:
		stmt, err = p.parseDeclareStatement()
	case token.ERROR:
		stmt, err = p.parseErrorStatement()
	case token.ESI:
		stmt, err = p.parseEsiStatement()
	case token.LOG:
		stmt, err = p.parseLogStatement()
	case token.RESTART:
		stmt, err = p.parseRestartStatement()
	case token.RETURN:
		stmt, err = p.parseReturnStatement()
	case token.SYNTHETIC:
		stmt, err = p.parseSyntheticStatement()
	case token.SYNTHETIC_BASE64:
		stmt, err = p.parseSyntheticBase64Statement()
	case token.IF:
		stmt, err = p.parseIfStatement()
	case token.SWITCH:
		stmt, err = p.parseSwitchStatement()
	case token.GOTO:
		stmt, err = p.parseGotoStatement()
	case token.INCLUDE:
		stmt, err = p.parseIncludeStatement()
	case token.BREAK:
		stmt, err = p.parseBreakStatement()
	case token.FALLTHROUGH:
		stmt, err = p.parseFallthroughStatement()
	case token.IDENT:
		// Check if the current ident is a function call
		if p.peekTokenIs(token.LEFT_PAREN) {
			stmt, err = p.parseFunctionCall()
		} else {
			// Could be a goto destination
			stmt, err = p.parseGotoDestination()
		}
	default:
		err = UnexpectedToken(p.curToken)
	}
	if err != nil {
		return nil, errors.WithStack(err)
	}
	return stmt, nil
}

func (p *Parser) parseImportStatement() (*ast.ImportStatement, error) {
	i := &ast.ImportStatement{
		Meta: p.curToken,
	}

	if !p.expectPeek(token.IDENT) {
		return nil, errors.WithStack(UnexpectedToken(p.peekToken, "IDENT"))
	}
	i.Name = p.parseIdent()

	if !p.peekTokenIs(token.SEMICOLON) {
		return nil, errors.WithStack(MissingSemicolon(p.curToken))
	}
	p.nextToken() // point to SEMICOLON
	i.Meta.Trailing = p.trailing()

	return i, nil
}

func (p *Parser) parseIncludeStatement() (ast.Statement, error) {
	i := &ast.IncludeStatement{
		Meta: p.curToken,
	}

	if !p.expectPeek(token.STRING) {
		return nil, errors.WithStack(UnexpectedToken(p.peekToken, "STRING"))
	}
	i.Module = p.parseString()

	// Semicolons are actually not required at the end of include lines
	// either works on fastly.
	if p.peekTokenIs(token.SEMICOLON) {
		p.nextToken() // point to SEMICOLON
	}
	i.Meta.Trailing = p.trailing()

	return i, nil
}

func (p *Parser) parseBlockStatement() (*ast.BlockStatement, error) {
	// Note: block statement is used for declaration/statement inside like subroutine, if, elseif, else
	// on start this statement, current token must point start of LEFT_BRACE
	// and after on end this statement, current token must point end of RIGHT_BRACE
	b := &ast.BlockStatement{
		Meta:       p.curToken,
		Statements: []ast.Statement{},
	}

	for !p.peekTokenIs(token.RIGHT_BRACE) {
		stmt, err := p.parseStatement()
		if err != nil {
			return nil, errors.WithStack(err)
		}
		switch stmt.(type) {
		case *ast.BreakStatement, *ast.FallthroughStatement:
			return nil, UnexpectedToken(stmt.GetMeta())
		}
		b.Statements = append(b.Statements, stmt)
	}

	p.nextToken() // point to RIGHT_BRACE
	b.Meta.Trailing = p.trailing()

	// RIGHT_BRACE leading comments are block infix comments
	swapLeadingInfix(p.curToken, b.Meta)

	return b, nil
}

func (p *Parser) parseSetStatement() (*ast.SetStatement, error) {
	stmt := &ast.SetStatement{
		Meta: p.curToken,
	}

	if !p.expectPeek(token.IDENT) {
		return nil, errors.WithStack(UnexpectedToken(p.peekToken, "IDENT"))
	}
	stmt.Ident = p.parseIdent()

	if !isAssignmentOperator(p.peekToken.Token) {
		return nil, errors.WithStack(UnexpectedToken(p.peekToken, assignmentOperatorLiterals...))
	}
	p.nextToken() // point to assignment operator
	swapLeadingTrailing(p.curToken, stmt.Ident.Meta)

	stmt.Operator = &ast.Operator{
		Meta:     p.curToken,
		Operator: p.curToken.Token.Literal,
	}
	p.nextToken() // point to right expression start

	exp, err := p.parseExpression(LOWEST)
	if err != nil {
		return nil, errors.WithStack(err)
	}
	stmt.Value = exp

	if !p.peekTokenIs(token.SEMICOLON) {
		return nil, errors.WithStack(MissingSemicolon(p.curToken))
	}
	p.nextToken() // point to SEMICOLON
	stmt.Meta.Trailing = p.trailing()

	return stmt, nil
}

func (p *Parser) parseUnsetStatement() (*ast.UnsetStatement, error) {
	stmt := &ast.UnsetStatement{
		Meta: p.curToken,
	}

	if !p.expectPeek(token.IDENT) {
		return nil, errors.WithStack(UnexpectedToken(p.peekToken, "IDENT"))
	}
	stmt.Ident = p.parseIdent()

	if !p.peekTokenIs(token.SEMICOLON) {
		return nil, errors.WithStack(MissingSemicolon(p.curToken))
	}
	p.nextToken() // point to SEMICOLON
	stmt.Meta.Trailing = p.trailing()

	return stmt, nil
}

func (p *Parser) parseRemoveStatement() (*ast.RemoveStatement, error) {
	stmt := &ast.RemoveStatement{
		Meta: p.curToken,
	}

	if !p.expectPeek(token.IDENT) {
		return nil, errors.WithStack(UnexpectedToken(p.peekToken, "IDENT"))
	}
	stmt.Ident = p.parseIdent()

	if !p.peekTokenIs(token.SEMICOLON) {
		return nil, errors.WithStack(MissingSemicolon(p.curToken))
	}
	p.nextToken() // point to SEMICOLON
	stmt.Meta.Trailing = p.trailing()

	return stmt, nil
}

func (p *Parser) parseAddStatement() (*ast.AddStatement, error) {
	stmt := &ast.AddStatement{
		Meta: p.curToken,
	}

	if !p.expectPeek(token.IDENT) {
		return nil, errors.WithStack(UnexpectedToken(p.peekToken, "IDENT"))
	}
	stmt.Ident = p.parseIdent()

	if !isAssignmentOperator(p.peekToken.Token) {
		return nil, errors.WithStack(UnexpectedToken(p.peekToken, assignmentOperatorLiterals...))
	}
	p.nextToken() // pojnt to assignment operator
	swapLeadingTrailing(p.curToken, stmt.Ident.Meta)

	stmt.Operator = &ast.Operator{
		Meta:     p.curToken,
		Operator: p.curToken.Token.Literal,
	}
	p.nextToken() // start expression token

	exp, err := p.parseExpression(LOWEST)
	if err != nil {
		return nil, errors.WithStack(err)
	}
	stmt.Value = exp

	if !p.peekTokenIs(token.SEMICOLON) {
		return nil, errors.WithStack(MissingSemicolon(p.curToken))
	}
	p.nextToken() // point to SEMICOLON
	stmt.Meta.Trailing = p.trailing()

	return stmt, nil
}

func (p *Parser) parseCallStatement() (*ast.CallStatement, error) {
	stmt := &ast.CallStatement{
		Meta: p.curToken,
	}

	if !p.expectPeek(token.IDENT) {
		return nil, errors.WithStack(UnexpectedToken(p.peekToken, "IDENT"))
	}
	stmt.Subroutine = p.parseIdent()

	// Parse functions with ()
	if p.peekTokenIs(token.LEFT_PAREN) {
		p.nextToken() // point to the token to check if it is RIGHT_PAREN
		if !p.peekTokenIs(token.RIGHT_PAREN) {
			return nil, errors.WithStack(UnexpectedToken(p.curToken))
		}
		p.nextToken() // point to RIGHT_PAREN
	}

	if !p.peekTokenIs(token.SEMICOLON) {
		return nil, errors.WithStack(MissingSemicolon(p.curToken))
	}

	p.nextToken() // point to SEMICOLON
	stmt.Meta.Trailing = p.trailing()

	return stmt, nil
}

func (p *Parser) parseDeclareStatement() (*ast.DeclareStatement, error) {
	stmt := &ast.DeclareStatement{
		Meta: p.curToken,
	}

	// Declare Syntax is declare [IDENT:"local"] [IDENT:variable name] [IDENT:VCL type]
	if !p.expectPeek(token.IDENT) {
		return nil, errors.WithStack(UnexpectedToken(p.peekToken, "IDENT"))
	}
	if p.curToken.Token.Literal != "local" {
		return nil, errors.WithStack(UnexpectedToken(p.curToken, "local"))
	}

	if !p.expectPeek(token.IDENT) {
		return nil, errors.WithStack(UnexpectedToken(p.peekToken, "IDENT"))
	}
	stmt.Name = p.parseIdent()

	if !p.expectPeek(token.IDENT) {
		return nil, errors.WithStack(UnexpectedToken(p.peekToken, "IDENT"))
	}
	stmt.ValueType = p.parseIdent()

	if !p.peekTokenIs(token.SEMICOLON) {
		return nil, errors.WithStack(MissingSemicolon(p.curToken))
	}
	p.nextToken() // point to SEMICOLON
	stmt.Meta.Trailing = p.trailing()

	return stmt, nil
}

func (p *Parser) parseErrorStatement() (*ast.ErrorStatement, error) {
	stmt := &ast.ErrorStatement{
		Meta: p.curToken,
	}

	// error code token must be ident or integer
	var err error
	switch p.peekToken.Token.Type {
	case token.INT:
		p.nextToken()
		stmt.Code, err = p.parseInteger()
	case token.IDENT:
		p.nextToken()
		if p.peekTokenIs(token.LEFT_PAREN) {
			i := p.parseIdent()
			p.nextToken()
			stmt.Code, err = p.parseFunctionCallExpression(i)
		} else {
			stmt.Code = p.parseIdent()
		}
	case token.SEMICOLON: // without code and response like "error;"
		break
	default:
		err = UnexpectedToken(p.peekToken)
	}
	if err != nil {
		return nil, errors.WithStack(err)
	}

	// Optional expression, error statement argument
	if !p.peekTokenIs(token.SEMICOLON) {
		p.nextToken()
		stmt.Argument, err = p.parseExpression(LOWEST)
		if err != nil {
			return nil, errors.WithStack(err)
		}
	}

	if !p.peekTokenIs(token.SEMICOLON) {
		return nil, errors.WithStack(MissingSemicolon(p.curToken))
	}
	p.nextToken() // point to SEMICOLON
	stmt.Meta.Trailing = p.trailing()

	return stmt, nil
}

func (p *Parser) parseEsiStatement() (*ast.EsiStatement, error) {
	stmt := &ast.EsiStatement{
		Meta: p.curToken,
	}

	if !p.peekTokenIs(token.SEMICOLON) {
		return nil, errors.WithStack(MissingSemicolon(p.curToken))
	}
	p.nextToken() // point to SEMICOLON
	stmt.Meta.Trailing = p.trailing()

	return stmt, nil
}

func (p *Parser) parseLogStatement() (*ast.LogStatement, error) {
	stmt := &ast.LogStatement{
		Meta: p.curToken,
	}

	p.nextToken() // point to log value expression
	value, err := p.parseExpression(LOWEST)
	if err != nil {
		return nil, errors.WithStack(err)
	}
	stmt.Value = value

	if !p.peekTokenIs(token.SEMICOLON) {
		return nil, errors.WithStack(MissingSemicolon(p.curToken))
	}
	p.nextToken() // point to SEMICOLON
	stmt.Meta.Trailing = p.trailing()

	return stmt, nil
}

func (p *Parser) parseRestartStatement() (*ast.RestartStatement, error) {
	stmt := &ast.RestartStatement{
		Meta: p.curToken,
	}

	if !p.peekTokenIs(token.SEMICOLON) {
		return nil, errors.WithStack(MissingSemicolon(p.curToken))
	}
	p.nextToken() // point to SEMICOLON
	stmt.Meta.Trailing = p.trailing()

	return stmt, nil
}

func (p *Parser) parseReturnStatement() (*ast.ReturnStatement, error) {
	stmt := &ast.ReturnStatement{
		Meta:           p.curToken,
		HasParenthesis: false,
	}

	// return statement may not have argument
	// https://developer.fastly.com/reference/vcl/statements/return/
	if p.peekTokenIs(token.SEMICOLON) {
		stmt.Meta.Trailing = p.trailing()
		p.nextToken() // point to SEMICOLON
		return stmt, nil
	}

	hasLeftParen := p.peekTokenIs(token.LEFT_PAREN)
	if hasLeftParen {
		stmt.HasParenthesis = true
		p.nextToken() // point to expression
	}
	p.nextToken()

	expression, err := p.parseExpression(LOWEST)
	if err != nil {
		return nil, errors.WithStack(err)
	}
	stmt.ReturnExpression = &expression

	hasRightParen := p.peekTokenIs(token.RIGHT_PAREN)
	if hasRightParen {
		p.nextToken() // point to condition expression
	}
	if hasLeftParen != hasRightParen {
		return nil, errors.WithStack(&ParseError{
			Token:   p.curToken.Token,
			Message: "Parenthesis missmatch",
		})
	}

	swapLeadingTrailing(p.curToken, (*stmt.ReturnExpression).GetMeta())

	if !p.peekTokenIs(token.SEMICOLON) {
		return nil, errors.WithStack(MissingSemicolon(p.curToken))
	}
	p.nextToken() // point to SEMICOLON
	stmt.Meta.Trailing = p.trailing()

	return stmt, nil
}

func (p *Parser) parseSyntheticStatement() (*ast.SyntheticStatement, error) {
	stmt := &ast.SyntheticStatement{
		Meta: p.curToken,
	}

	p.nextToken() // point to synthetic value expression
	value, err := p.parseExpression(LOWEST)
	if err != nil {
		return nil, errors.WithStack(err)
	}
	stmt.Value = value

	if !p.peekTokenIs(token.SEMICOLON) {
		return nil, errors.WithStack(MissingSemicolon(p.curToken))
	}
	p.nextToken() // point to SEMICOLON
	stmt.Meta.Trailing = p.trailing()

	return stmt, nil
}

func (p *Parser) parseSyntheticBase64Statement() (*ast.SyntheticBase64Statement, error) {
	stmt := &ast.SyntheticBase64Statement{
		Meta: p.curToken,
	}

	p.nextToken()
	value, err := p.parseExpression(LOWEST)
	if err != nil {
		return nil, errors.WithStack(err)
	}
	stmt.Value = value

	if !p.peekTokenIs(token.SEMICOLON) {
		return nil, errors.WithStack(MissingSemicolon(p.curToken))
	}
	p.nextToken() // point to SEMICOLON
	stmt.Meta.Trailing = p.trailing()

	return stmt, nil
}

func (p *Parser) parseIfStatement() (*ast.IfStatement, error) {
	stmt := &ast.IfStatement{
		Keyword: "if",
		Meta:    p.curToken,
	}

	if !p.expectPeek(token.LEFT_PAREN) {
		return nil, errors.WithStack(UnexpectedToken(p.peekToken, "LEFT_PAREN"))
	}

	p.nextToken() // point to condition expression
	cond, err := p.parseExpression(LOWEST)
	if err != nil {
		return nil, errors.WithStack(err)
	}
	stmt.Condition = cond

	if !p.expectPeek(token.RIGHT_PAREN) {
		return nil, errors.WithStack(UnexpectedToken(p.peekToken, "RIGHT_PAREN"))
	}

	if !p.expectPeek(token.LEFT_BRACE) {
		return nil, errors.WithStack(UnexpectedToken(p.peekToken, "LEFT_BRACE"))
	}

	// parse Consequence block
	stmt.Consequence, err = p.parseBlockStatement()
	if err != nil {
		return nil, errors.WithStack(err)
	}
	// cursor must be on RIGHT_BRACE

	// If statement may have some "else if" or "else" as another/alternative statement
	for {
		switch p.peekToken.Token.Type {
		case token.ELSE: // else
			p.nextToken() // point to ELSE

			// If more peek token is IF, it should be "else if"
			if p.peekTokenIs(token.IF) { // else if
<<<<<<< HEAD
				leading := p.curToken.Leading
=======
				// The leading comment of else if node is exists in "ELSE" token
				// so store the comment before forward token
				leading := p.curToken.Leading

>>>>>>> 0af83b16
				p.nextToken() // point to IF
				another, err := p.parseAnotherIfStatement("else if")
				if err != nil {
					return nil, errors.WithStack(err)
				}
<<<<<<< HEAD
				another.Leading = leading
=======
				// And restore the leading comments
				another.Leading = leading

>>>>>>> 0af83b16
				stmt.Another = append(stmt.Another, another)
				continue
			}

			// Otherwise, it is else statement. next token must be LEFT_BRACE
			if !p.expectPeek(token.LEFT_BRACE) {
				return nil, errors.WithStack(UnexpectedToken(p.peekToken, "LEFT_BRACE"))
			}
			stmt.Alternative, err = p.parseBlockStatement()
			if err != nil {
				return nil, errors.WithStack(err)
			}
			// exit for loop
			goto FINISH
		// Note: VCL could define "else if" statement with "elseif", "elsif" keyword
		case token.ELSEIF, token.ELSIF: // elseif, elsif
			p.nextToken() // point to ELSEIF/ELSIF
			another, err := p.parseAnotherIfStatement(p.peekToken.Token.Literal)
			if err != nil {
				return nil, errors.WithStack(err)
			}
			stmt.Another = append(stmt.Another, another)
			continue
		}
		// If not match, if statement does not have another/alternative statement
		goto FINISH
	}
FINISH:
	stmt.Meta.Trailing = p.trailing()
	return stmt, nil
}

// AnotherIfStatement is similar to IfStatement but is not culious about alternative.
func (p *Parser) parseAnotherIfStatement(keyword string) (*ast.IfStatement, error) {
	stmt := &ast.IfStatement{
		Keyword: keyword,
		Meta:    p.curToken,
	}

	if !p.expectPeek(token.LEFT_PAREN) {
		return nil, errors.WithStack(UnexpectedToken(p.peekToken, "LEFT_PAREN"))
	}

	p.nextToken() // point to condition expression
	cond, err := p.parseExpression(LOWEST)
	if err != nil {
		return nil, errors.WithStack(err)
	}
	stmt.Condition = cond

	if !p.expectPeek(token.RIGHT_PAREN) {
		return nil, errors.WithStack(UnexpectedToken(p.peekToken, "RIGHT_PAREN"))
	}

	if !p.expectPeek(token.LEFT_BRACE) {
		return nil, errors.WithStack(UnexpectedToken(p.peekToken, "LEFT_BRACE"))
	}

	// parse Consequence block
	stmt.Consequence, err = p.parseBlockStatement()
	if err != nil {
		return nil, errors.WithStack(err)
	}
	// cursor must be on RIGHT_BRACE
	return stmt, nil
}

func (p *Parser) parseSwitchStatement() (*ast.SwitchStatement, error) {
	stmt := &ast.SwitchStatement{
		Meta:    p.curToken,
		Default: -1, // -1 is used to represent a switch without a default case.
	}

	if !p.expectPeek(token.LEFT_PAREN) {
		return nil, errors.WithStack(UnexpectedToken(p.peekToken, "LEFT_PAREN"))
	}

	p.nextToken() // point at control expression

	// Switch control expression can be a literal, variable identifier, or
	// function call.
	var control ast.Expression
	var err error
	if p.peekTokenIs(token.LEFT_PAREN) {
		i := p.parseIdent()
		p.nextToken()
		control, err = p.parseFunctionCallExpression(i)
		if err != nil {
			return nil, errors.WithStack(err)
		}
	} else {
		if p.curTokenIs(token.IDENT) {
			control = p.parseIdent()
		} else {
			// Only string and bool literals can be used as a switch control
			// expression.
			if !p.curTokenIs(token.TRUE) && !p.curTokenIs(token.FALSE) && !p.curTokenIs(token.STRING) {
				return nil, UnexpectedToken(
					p.curToken,
					"invalid literal %s for switch control, expect BOOL or STRING",
					string(p.curToken.Token.Type))
			}
			control, err = p.parseExpression(LOWEST)
			if err != nil {
				return nil, errors.WithStack(err)
			}
		}
	}
	stmt.Control = control

	if !p.expectPeek(token.RIGHT_PAREN) {
		return nil, errors.WithStack(UnexpectedToken(p.peekToken, "RIGHT_PAREN"))
	}

	if !p.expectPeek(token.LEFT_BRACE) {
		return nil, errors.WithStack(UnexpectedToken(p.peekToken, "LEFT_BRACE"))
	}

	// Parse case clauses
	for !p.peekTokenIs(token.RIGHT_BRACE) {
		t := p.peekToken
		clause, err := p.parseCaseStatement()
		if err != nil {
			return nil, errors.WithStack(err)
		}

		if clause.Test == nil {
			// There cannot be multiple default clauses
			if stmt.Default != -1 {
				return nil, errors.WithStack(MultipleDefaults(t))
			}
			stmt.Default = len(stmt.Cases)
		}

		// Case tests must be unique
		for _, o := range stmt.Cases {
			if clause.Test == nil || o.Test == nil || clause.Test.Operator != o.Test.Operator {
				continue
			}
			if clause.Test.Right.String() == o.Test.Right.String() {
				return nil, errors.WithStack(DuplicateCase(clause.Test.Meta))
			}
		}
		stmt.Cases = append(stmt.Cases, clause)
	}

	// There must be at least one case
	if len(stmt.Cases) == 0 {
		return nil, errors.WithStack(EmptySwitch(p.peekToken))
	}

	// Final case can't be a fallthrough case.
	lc := stmt.Cases[len(stmt.Cases)-1]
	ls := lc.Statements[len(lc.Statements)-1]
	if _, ok := ls.(*ast.FallthroughStatement); ok {
		return nil, errors.WithStack(FinalFallthrough(ls.GetMeta()))
	}

	p.nextToken() // point to RIGHT_BRACE
	swapLeadingInfix(p.curToken, stmt.Meta)
	stmt.Meta.Trailing = p.trailing()

	return stmt, nil
}

func (p *Parser) parseBreakStatement() (*ast.BreakStatement, error) {
	stmt := &ast.BreakStatement{
		Meta: p.curToken,
	}

	if !p.peekTokenIs(token.SEMICOLON) {
		return nil, errors.WithStack(MissingSemicolon(p.curToken))
	}
	p.nextToken() // point to SEMICOLON
	stmt.Meta.Trailing = p.trailing()

	return stmt, nil
}

func (p *Parser) parseFallthroughStatement() (*ast.FallthroughStatement, error) {
	stmt := &ast.FallthroughStatement{
		Meta: p.curToken,
	}

	if !p.peekTokenIs(token.SEMICOLON) {
		return nil, errors.WithStack(MissingSemicolon(p.curToken))
	}
	p.nextToken() // point to SEMICOLON
	stmt.Meta.Trailing = p.trailing()

	return stmt, nil
}

func (p *Parser) parseCaseStatement() (*ast.CaseStatement, error) {
	p.nextToken()
	stmt := &ast.CaseStatement{
		Meta:       p.curToken,
		Statements: []ast.Statement{},
	}

	switch p.curToken.Token.Type {
	case token.CASE:
		p.nextToken() // match expression

		matchExp := &ast.InfixExpression{
			Meta: p.curToken,
		}
		switch p.curToken.Token.Type {
		case token.STRING:
			exp, err := p.parseExpression(LOWEST)
			if err != nil {
				return nil, errors.WithStack(err)
			}
			matchExp.Operator = "=="
			matchExp.Right = exp
		case token.REGEX_MATCH:
			exp, err := p.parsePrefixExpression()
			if err != nil {
				return nil, errors.WithStack(err)
			}
			matchExp.Operator = "~"
			matchExp.Right = exp.Right
		default:
			return nil, UnexpectedToken(p.curToken, "string", "~")
		}
		stmt.Test = matchExp
	case token.DEFAULT:
		// nothing to do
	default:
		return nil, UnexpectedToken(p.curToken, "case", "default")
	}

	if !p.expectPeek(token.COLON) {
		return nil, errors.WithStack(MissingColon(p.curToken))
	}
	stmt.Meta.Trailing = p.trailing()
	for !p.peekTokenIs(token.CASE) && !p.peekTokenIs(token.DEFAULT) && !p.peekTokenIs(token.RIGHT_BRACE) {
		s, err := p.parseStatement()
		if err != nil {
			return nil, errors.WithStack(err)
		}
		stmt.Statements = append(stmt.Statements, s)
	}

	if !p.prevTokenIs(token.BREAK) {
		if !p.prevTokenIs(token.FALLTHROUGH) {
			return nil, errors.WithStack(UnexpectedToken(p.prevToken, "break", "fallthrough"))
		}
		stmt.Fallthrough = true
	}

	return stmt, nil
}

func (p *Parser) parseGotoStatement() (*ast.GotoStatement, error) {
	stmt := &ast.GotoStatement{
		Meta: p.curToken,
	}

	if !p.expectPeek(token.IDENT) {
		return nil, errors.WithStack(UnexpectedToken(p.peekToken, "IDENT"))
	}
	stmt.Destination = p.parseIdent()

	if !p.peekTokenIs(token.SEMICOLON) {
		return nil, errors.WithStack(MissingSemicolon(p.curToken))
	}
	p.nextToken() // point to SEMICOLON
	stmt.Meta.Trailing = p.trailing()

	return stmt, nil
}

func (p *Parser) parseGotoDestination() (*ast.GotoDestinationStatement, error) {
	if !isGotoDestination(p.curToken.Token) {
		return nil, errors.WithStack(UnexpectedToken(p.peekToken, "IDENT"))
	}

	stmt := &ast.GotoDestinationStatement{
		Meta: p.curToken,
	}
	stmt.Name = p.parseIdent()
	stmt.Meta.Trailing = p.trailing()

	return stmt, nil
}

func (p *Parser) parseFunctionCall() (*ast.FunctionCallStatement, error) {
	stmt := &ast.FunctionCallStatement{
		Meta:     p.curToken,
		Function: p.parseIdent(),
	}

	p.nextToken() // point to LEFT_PAREN
	args, err := p.parseFunctionArgumentExpressions()
	if err != nil {
		return nil, errors.WithStack(err)
	}
	stmt.Arguments = args

	if !p.peekTokenIs(token.SEMICOLON) {
		return nil, errors.WithStack(MissingSemicolon(p.curToken))
	}

	p.nextToken() // point to SEMICOLON
	stmt.Meta.Trailing = p.trailing()

	return stmt, nil
}<|MERGE_RESOLUTION|>--- conflicted
+++ resolved
@@ -547,26 +547,18 @@
 
 			// If more peek token is IF, it should be "else if"
 			if p.peekTokenIs(token.IF) { // else if
-<<<<<<< HEAD
-				leading := p.curToken.Leading
-=======
 				// The leading comment of else if node is exists in "ELSE" token
 				// so store the comment before forward token
 				leading := p.curToken.Leading
 
->>>>>>> 0af83b16
 				p.nextToken() // point to IF
 				another, err := p.parseAnotherIfStatement("else if")
 				if err != nil {
 					return nil, errors.WithStack(err)
 				}
-<<<<<<< HEAD
-				another.Leading = leading
-=======
 				// And restore the leading comments
 				another.Leading = leading
 
->>>>>>> 0af83b16
 				stmt.Another = append(stmt.Another, another)
 				continue
 			}
