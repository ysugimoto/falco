package linter

import (
	"fmt"
	"net"
	"regexp"
	"strings"

	"github.com/ysugimoto/falco/ast"
	"github.com/ysugimoto/falco/context"
	"github.com/ysugimoto/falco/token"
	"github.com/ysugimoto/falco/types"
)

type Linter struct {
	Errors []error
}

func New() *Linter {
	return &Linter{}
}

func (l *Linter) Error(err error) {
	if le, ok := err.(*LintError); ok {
		l.Errors = append(l.Errors, le)
	} else {
		l.Errors = append(l.Errors, &LintError{
			Severity: ERROR,
			Token:    token.Null,
			Message:  err.Error(),
		})
	}
}

// Expose lint function to call from external program.
// It means this method is bootstrap, called only once.
func (l *Linter) Lint(node ast.Node, ctx *context.Context, isMain bool) types.Type {
	if ctx == nil {
		ctx = context.New()
	}

	l.lint(node, ctx)

	// After whole VCLs have been linted in main VCL, check all definitions are exactly used.
	if isMain {
		l.lintUnusedTables(ctx)
		l.lintUnusedAcls(ctx)
		l.lintUnusedBackends(ctx)
		l.lintUnusedSubroutines(ctx)
<<<<<<< HEAD
		l.lintUnusedGotos(ctx)
=======
		l.lintUnusedPenaltyboxes(ctx)
		l.lintUnusedRatecounters(ctx)
>>>>>>> 122b96f6
	}

	return types.NeverType
}

func (l *Linter) lintUnusedTables(ctx *context.Context) {
	for _, t := range ctx.Tables {
		if t.IsUsed {
			continue
		}
		l.Error(UnusedDeclaration(t.Decl.GetMeta(), t.Name, "table").Match(UNUSED_DECLARATION))
	}
}

func (l *Linter) lintUnusedAcls(ctx *context.Context) {
	for _, a := range ctx.Acls {
		if a.IsUsed {
			continue
		}
		l.Error(UnusedDeclaration(a.Decl.GetMeta(), a.Decl.Name.Value, "acl").Match(UNUSED_DECLARATION))
	}
}

func (l *Linter) lintUnusedBackends(ctx *context.Context) {
	for _, b := range ctx.Backends {
		if b.IsUsed {
			continue
		}
		if b.DirectorDecl != nil {
			l.Error(UnusedDeclaration(b.DirectorDecl.GetMeta(), b.DirectorDecl.Name.Value, "director").Match(UNUSED_DECLARATION))
		} else {
			l.Error(UnusedDeclaration(b.BackendDecl.GetMeta(), b.BackendDecl.Name.Value, "backend").Match(UNUSED_DECLARATION))
		}
	}
}

func (l *Linter) lintUnusedSubroutines(ctx *context.Context) {
	for _, s := range ctx.Subroutines {
		if s.IsUsed {
			continue
		}
		// If subroutine name is fastly's one, it's ok to be unused
		if context.IsFastlySubroutine(s.Decl.Name.Value) {
			continue
		}
		l.Error(UnusedDeclaration(s.Decl.GetMeta(), s.Decl.Name.Value, "subroutine").Match(UNUSED_DECLARATION))
	}
}

func (l *Linter) lintUnusedPenaltyboxes(ctx *context.Context) {
	for _, p := range ctx.Penaltyboxes {
		if p.IsUsed {
			continue
		}
		l.Error(UnusedDeclaration(p.Decl.GetMeta(), p.Decl.Name.Value, "penaltybox").Match(UNUSED_DECLARATION))
	}
}

func (l *Linter) lintUnusedRatecounters(ctx *context.Context) {
	for _, rc := range ctx.Ratecounters {
		if rc.IsUsed {
			continue
		}
		l.Error(UnusedDeclaration(rc.Decl.GetMeta(), rc.Decl.Name.Value, "ratecounter").Match(UNUSED_DECLARATION))
	}
}

func (l *Linter) lintUnusedVariables(ctx *context.Context) {
	v, ok := ctx.Variables["var"]
	if !ok {
		return
	}

	for k, o := range v.Items {
		if o.IsUsed {
			continue
		}
		l.Error(UnusedVariable(o.Meta, k).Match(UNUSED_VARIABLE))
	}
}

func (l *Linter) lintUnusedGotos(ctx *context.Context) {
	for _, s := range ctx.Gotos {
		if s.IsUsed {
			continue
		}

		l.Error(UnusedDeclaration(s.Decl.GetMeta(), s.Decl.Destination.Value, "goto").Match(UNUSED_GOTO))
	}
}

func (l *Linter) lint(node ast.Node, ctx *context.Context) types.Type {
	switch t := node.(type) {
	// Root program
	case *ast.VCL:
		return l.lintVCL(t, ctx)

	// Declarations
	// Note: root declaration has already added in linter context.
	case *ast.AclDeclaration:
		return l.lintAclDeclaration(t)
	case *ast.BackendDeclaration:
		return l.lintBackendDeclaration(t, ctx)
	case *ast.DirectorDeclaration:
		return l.lintDirectorDeclaration(t, ctx)
	case *ast.TableDeclaration:
		return l.lintTableDeclaration(t, ctx)
	case *ast.SubroutineDeclaration:
		return l.lintSubRoutineDeclaration(t, ctx)
	case *ast.PenaltyboxDeclaration:
		return l.lintPenaltyboxDeclaration(t)
	case *ast.RatecounterDeclaration:
		return l.lintRatecounterDeclaration(t)

	// Statements
	case *ast.BlockStatement:
		return l.lintBlockStatement(t, ctx)
	case *ast.ImportStatement:
		return l.lintImportStatement(t, ctx)
	case *ast.IncludeStatement:
		return l.lintIncludeStatement(t, ctx)
	case *ast.DeclareStatement:
		return l.lintDeclareStatement(t, ctx)
	case *ast.SetStatement:
		return l.lintSetStatement(t, ctx)
	case *ast.UnsetStatement:
		return l.lintUnsetStatement(t, ctx)
	case *ast.RemoveStatement:
		return l.lintRemoveStatement(t, ctx)
	case *ast.IfStatement:
		return l.lintIfStatement(t, ctx)
	case *ast.RestartStatement:
		return l.lintRestartStatement(t, ctx)
	case *ast.EsiStatement:
		return l.lintEsiStatement(t, ctx)
	case *ast.AddStatement:
		return l.lintAddStatement(t, ctx)
	case *ast.CallStatement:
		return l.lintCallStatement(t, ctx)
	case *ast.ErrorStatement:
		return l.lintErrorStatement(t, ctx)
	case *ast.LogStatement:
		return l.lintLogStatement(t, ctx)
	case *ast.ReturnStatement:
		return l.lintReturnStatement(t, ctx)
	case *ast.SyntheticStatement:
		return l.lintSyntheticStatement(t, ctx)
	case *ast.SyntheticBase64Statement:
		return l.lintSyntheticBase64Statement(t, ctx)
	case *ast.GotoStatement:
		return l.lintGotoStatement(t, ctx)
	case *ast.GotoDestinationStatement:
		return l.lintGotoDestinationStatement(t, ctx)

	// Expressions
	case *ast.Ident:
		return l.lintIdent(t, ctx)
	case *ast.IP:
		return l.lintIP(t)
	case *ast.Boolean:
		return l.lintBoolean(t)
	case *ast.Integer:
		return l.lintInteger(t)
	case *ast.String:
		return l.lintString(t)
	case *ast.Float:
		return l.lintFloat(t)
	case *ast.RTime:
		return l.lintRTime(t)
	case *ast.PrefixExpression:
		return l.lintPrefixExpression(t, ctx)
	case *ast.GroupedExpression:
		return l.lintGroupedExpression(t, ctx)
	case *ast.InfixExpression:
		return l.lintInfixExpression(t, ctx)
	case *ast.IfExpression:
		return l.lintIfExpression(t, ctx)
	case *ast.FunctionCallExpression:
		return l.lintFunctionCallExpression(t, ctx)
	default:
		l.Error(fmt.Errorf("unexpected node: %s", node.String()))
	}
	return types.NeverType
}

func (l *Linter) lintVCL(vcl *ast.VCL, ctx *context.Context) types.Type {
	// https://github.com/ysugimoto/falco/issues/50
	// To support subroutine hoisting, add root statements to context firstly and lint each statements after that.
	statements := l.factoryRootStatements(vcl, ctx)

	// Lint each statement/declaration logics
	for _, s := range statements {
		l.lint(s, ctx)
	}

	return types.NeverType
}

//nolint:gocognit,funlen
func (l *Linter) factoryRootStatements(vcl *ast.VCL, ctx *context.Context) []ast.Statement {
	var statements []ast.Statement
	for _, stmt := range vcl.Statements {
		switch t := stmt.(type) {
		case *ast.AclDeclaration:
			if err := ctx.AddAcl(t.Name.Value, &types.Acl{Decl: t}); err != nil {
				e := &LintError{
					Severity: ERROR,
					Token:    t.Name.GetMeta().Token,
					Message:  err.Error(),
				}
				l.Error(e.Match(ACL_DUPLICATED))
			}
			statements = append(statements, stmt)
		case *ast.BackendDeclaration:
			if err := ctx.AddBackend(t.Name.Value, &types.Backend{BackendDecl: t}); err != nil {
				e := &LintError{
					Severity: ERROR,
					Token:    t.Name.GetMeta().Token,
					Message:  err.Error(),
				}
				l.Error(e.Match(BACKEND_DUPLICATED))
			}
			statements = append(statements, stmt)
		case *ast.ImportStatement:
			continue
		case *ast.IncludeStatement:
			continue
		case *ast.DirectorDeclaration:
			if err := ctx.AddDirector(t.Name.Value, &types.Director{Decl: t}); err != nil {
				e := &LintError{
					Severity: ERROR,
					Token:    t.Name.GetMeta().Token,
					Message:  err.Error(),
				}
				l.Error(e.Match(DIRECTOR_DUPLICATED))
			}
			statements = append(statements, stmt)
		case *ast.TableDeclaration:
			table := &types.Table{
				Decl:       t,
				Name:       t.Name.Value,
				Properties: t.Properties,
			}

			// Define table value type
			if t.ValueType == nil {
				table.ValueType = types.StringType // default as STRING (e.g. Edge Dictionary)
			} else {
				v, ok := ValueTypeMap[t.ValueType.Value]
				if !ok {
					l.Error(UndefinedTableType(
						t.ValueType.GetMeta(), t.Name.Value, t.ValueType.Value,
					).Match(TABLE_TYPE_VARIATION))
				} else {
					table.ValueType = v
				}
			}

			if err := ctx.AddTable(t.Name.Value, table); err != nil {
				e := &LintError{
					Severity: ERROR,
					Token:    t.Name.GetMeta().Token,
					Message:  err.Error(),
				}
				l.Error(e.Match(TABLE_DUPLICATED))
			}
			statements = append(statements, stmt)
		case *ast.SubroutineDeclaration:
			if t.ReturnType != nil {
				if context.IsFastlySubroutine(t.Name.Value) {
					err := &LintError{
						Severity: ERROR,
						Token:    t.ReturnType.GetMeta().Token,
						Message:  fmt.Sprintf("State-machine method %s may not have a return type", t.Name.Value),
					}
					l.Error(err.Match(SUBROUTINE_INVALID_RETURN_TYPE))
				}

				returnType, ok := ValueTypeMap[t.ReturnType.Value]
				if !ok {
					err := &LintError{
						Severity: ERROR,
						Token:    t.ReturnType.GetMeta().Token,
						Message:  fmt.Sprintf("Unexpected variable type found: %s", t.ReturnType.Value),
					}
					l.Error(err.Match(SUBROUTINE_INVALID_RETURN_TYPE))
				}

				if err := ctx.AddUserDefinedFunction(t.Name.Value, getSubroutineCallScope(t), returnType); err != nil {
					err := &LintError{
						Severity: ERROR,
						Token:    t.Name.GetMeta().Token,
						Message:  err.Error(),
					}
					l.Error(err.Match(SUBROUTINE_DUPLICATED))
				}
			} else {
				err := ctx.AddSubroutine(t.Name.Value, &types.Subroutine{Decl: t, Body: t.Block})
				if err != nil {
					e := &LintError{
						Severity: ERROR,
						Token:    t.Name.GetMeta().Token,
						Message:  err.Error(),
					}
					l.Error(e.Match(SUBROUTINE_DUPLICATED))
				}
			}
			statements = append(statements, stmt)
		case *ast.PenaltyboxDeclaration:
			if err := ctx.AddPenaltybox(t.Name.Value, &types.Penaltybox{Decl: t}); err != nil {
				e := &LintError{
					Severity: ERROR,
					Token:    t.Name.GetMeta().Token,
					Message:  err.Error(),
				}
				l.Error(e.Match(PENALTYBOX_DUPLICATED))
			}
			statements = append(statements, stmt)
		case *ast.RatecounterDeclaration:
			if err := ctx.AddRatecounter(t.Name.Value, &types.Ratecounter{Decl: t}); err != nil {
				e := &LintError{
					Severity: ERROR,
					Token:    t.Name.GetMeta().Token,
					Message:  err.Error(),
				}
				l.Error(e.Match(SUBROUTINE_DUPLICATED))
			}
			statements = append(statements, stmt)
		default:
			l.Error(fmt.Errorf("unexpected statement declaration found: %s", t.String()))
		}
	}
	return statements
}

func (l *Linter) lintAclDeclaration(decl *ast.AclDeclaration) types.Type {
	// validate ACL name
	if !isValidName(decl.Name.Value) {
		l.Error(InvalidName(decl.Name.GetMeta(), decl.Name.Value, "acl").Match(ACL_SYNTAX))
	}

	// CIDRs validity
	for _, cidr := range decl.CIDRs {
		c := cidr.IP.Value

		// If mask is nil, validate as IP address
		if cidr.Mask == nil {
			if v := net.ParseIP(c); v == nil {
				l.Error(InvalidValue(cidr.GetMeta(), "IP", c).Match(ACL_SYNTAX))
			}
			continue
		}

		// Otherwise, validate as CIDR
		c += "/" + cidr.Mask.String()
		if _, _, err := net.ParseCIDR(c); err != nil {
			l.Error(InvalidValue(cidr.GetMeta(), "CIDR", c).Match(ACL_SYNTAX))
		}
	}

	return types.NeverType
}

func (l *Linter) lintBackendDeclaration(decl *ast.BackendDeclaration, ctx *context.Context) types.Type {
	// lint BACKEND name
	if !isValidName(decl.Name.Value) {
		l.Error(InvalidName(decl.Name.GetMeta(), decl.Name.Value, "backend").Match(BACKEND_SYNTAX))
	}

	// lint property definitions
	for i := range decl.Properties {
		l.lintBackendProperty(decl.Properties[i], ctx)
	}

	return types.NeverType
}

func (l *Linter) lintBackendProperty(prop *ast.BackendProperty, ctx *context.Context) {
	switch t := prop.Value.(type) {
	case *ast.BackendProbeObject:
		// when value is *ast.BackendProbeObject, key name must be "probe"
		if prop.Key.Value != "probe" {
			err := &LintError{
				Severity: ERROR,
				Token:    prop.Key.GetMeta().Token,
				Message:  fmt.Sprintf(`object definition is allowed only for "probe", disallowed for "%s"`, prop.Key.Value),
			}
			l.Error(err.Match(BACKEND_SYNTAX))
		}

		// validate probe object definitions
		for _, v := range t.Values {
			kt, ok := BackendProbePropertyTypes[v.Key.Value]
			if !ok {
				l.Error(UndefinedBackendProperty(v.Key.GetMeta(), v.Key.Value).Match(BACKEND_SYNTAX))
			}
			vt := l.lint(v.Value, ctx)
			if kt != vt {
				l.Error(InvalidType(v.Value.GetMeta(), v.Key.Value, kt, vt).Match(BACKEND_SYNTAX))
			}
		}

		err := isProbeMakingTheBackendStartAsUnhealthy(*t)
		if err != nil {
			err := &LintError{
				Severity: WARNING,
				Token:    prop.Key.GetMeta().Token,
				Message:  err.Error(),
			}
			l.Error(err.Match(BACKEND_PROBER_CONFIGURATION))
		}

	default:
		// Otherwise, simply compare key type
		kt, ok := BackendPropertyTypes[prop.Key.Value]
		if !ok {
			l.Error(UndefinedBackendProperty(prop.Key.GetMeta(), prop.Key.Value).Match(BACKEND_SYNTAX))
			return
		}
		vt := l.lint(prop.Value, ctx)
		if kt != vt {
			l.Error(InvalidType(prop.Value.GetMeta(), prop.Key.Value, kt, vt).Match(BACKEND_SYNTAX))
		}
	}
}

func (l *Linter) lintImportStatement(stmt *ast.ImportStatement, ctx *context.Context) types.Type {
	// FIXME: may not need to lint or check import name?
	return types.NeverType
}

func (l *Linter) lintIncludeStatement(stmt *ast.IncludeStatement, ctx *context.Context) types.Type {
	// On linter, dendent module may not parse and lint.
	// These should be parsed and linted on other process.
	return types.NeverType
}

func (l *Linter) lintDirectorDeclaration(decl *ast.DirectorDeclaration, ctx *context.Context) types.Type {
	// validate director name
	if !isValidName(decl.Name.Value) {
		l.Error(InvalidName(decl.Name.GetMeta(), decl.Name.Value, "director").Match(DIRECTOR_SYNTAX))
	}

	l.lintDirectorProperty(decl, ctx)

	return types.NeverType
}

// nolint: gocognit
func (l *Linter) lintDirectorProperty(decl *ast.DirectorDeclaration, ctx *context.Context) {
	dps, ok := DirectorPropertyTypes[decl.DirectorType.Value]
	if !ok {
		err := &LintError{
			Severity: ERROR,
			Token:    decl.DirectorType.GetMeta().Token,
			Message:  "Unexpected director type: " + decl.DirectorType.Value,
		}
		l.Error(err.Match(DIRECTOR_SYNTAX))
	}

	// at least one backend must be declared
	var backends int
	for _, p := range decl.Properties {
		switch t := p.(type) {
		// Declared as object like { .backend = F_origin_0; }
		case *ast.DirectorBackendObject:
			keys := make(map[string]struct{})
			for _, v := range t.Values {
				vv, ok := dps.Props[v.Key.Value]
				if !ok {
					l.Error(UndefinedDirectorProperty(
						v.Key.GetMeta(), v.Key.Value, decl.DirectorType.Value,
					).Match(dps.Rule))
					continue
				}

				// If property key is "backend", value must be ident and exist in declared backend
				if v.Key.Value == "backend" {
					ident, ok := v.Value.(*ast.Ident)
					if !ok {
						l.Error(InvalidType(v.Key.GetMeta(), v.Key.Value, vv, types.IDType).Match(dps.Rule))
						continue
					}
					if _, ok := ctx.Backends[ident.Value]; !ok {
						err := &LintError{
							Severity: ERROR,
							Token:    v.Token,
							Message:  fmt.Sprintf("backend %s is not declared", ident.Value),
						}
						l.Error(err.Match(BACKEND_NOTFOUND))
					}
				} else {
					val := l.lint(v.Value, ctx)
					if vv != val {
						l.Error(InvalidType(v.Value.GetMeta(), v.Key.Value, vv, val).Match(dps.Rule))
					}
				}
				keys[v.Key.Value] = struct{}{}
			}

			// check required properties are declared
			// Refer to document, required properties must exist in object types.
			// ref: https://developer.fastly.com/reference/vcl/declarations/director/
			for i := range dps.Requires {
				if _, ok := keys[dps.Requires[i]]; !ok {
					err := &LintError{
						Severity: ERROR,
						Token:    t.Token,
						Message: fmt.Sprintf(
							"backend property %s must be declared in %s director",
							dps.Requires[i], decl.DirectorType.Value,
						),
					}
					l.Error(err.Match(dps.Rule))
				}
			}
			backends++
		case *ast.DirectorProperty:
			vv, ok := dps.Props[t.Key.Value]
			if !ok {
				l.Error(UndefinedDirectorProperty(
					t.Key.GetMeta(), t.Key.Value, decl.DirectorType.Value,
				).Match(dps.Rule))
				continue
			}
			val := l.lint(t.Value, ctx)
			if vv != val {
				l.Error(InvalidType(t.Value.GetMeta(), t.Key.Value, vv, val).Match(dps.Rule))
			}
		}
	}

	// At least one backend must be declared
	if backends == 0 {
		err := &LintError{
			Severity: ERROR,
			Token:    decl.Token,
			Message:  "At least one backend must be declared",
		}
		l.Error(err.Match(DIRECTOR_BACKEND_REQUIRED))
	}
}

func (l *Linter) lintTableDeclaration(decl *ast.TableDeclaration, ctx *context.Context) types.Type {
	// validate table name
	if !isValidName(decl.Name.Value) {
		l.Error(InvalidName(decl.Name.GetMeta(), decl.Name.Value, "table").Match(TABLE_SYNTAX))
	}

	// Table item is limited under 1000 by default
	// https://developer.fastly.com/reference/vcl/declarations/table/#limitations
	// But user can increase limitation by contacting to support.
	if len(decl.Properties) > 1000 {
		err := &LintError{
			Severity: WARNING,
			Token:    decl.Name.GetMeta().Token,
			Message:  fmt.Sprintf(`table "%s" items are limited under 1000`, decl.Name.Value),
		}
		l.Error(err.Match(TABLE_ITEM_LIMITATION))
	}

	// table value type
	var valueType types.Type
	if decl.ValueType == nil {
		valueType = types.StringType
	} else if v, ok := ValueTypeMap[decl.ValueType.Value]; ok {
		valueType = v
	}

	// validate table property
	for _, p := range decl.Properties {
		l.lintTableProperty(p, valueType, ctx)
	}

	return types.NeverType
}

func (l *Linter) lintTableProperty(prop *ast.TableProperty, tableType types.Type, ctx *context.Context) {
	switch tableType {
	case types.AclType:
		ident, ok := prop.Value.(*ast.Ident)
		if !ok {
			l.Error(InvalidTypeConversion(prop.Value.GetMeta(), "ID").Match(TABLE_SYNTAX))
			return
		}
		if a, ok := ctx.Acls[ident.Value]; !ok {
			l.Error(UndefinedAcl(ident.GetMeta(), ident.Value))
		} else {
			a.IsUsed = true
		}
	case types.BackendType:
		ident, ok := prop.Value.(*ast.Ident)
		if !ok {
			l.Error(InvalidTypeConversion(prop.Value.GetMeta(), "ID").Match(TABLE_SYNTAX))
			return
		}
		if b, ok := ctx.Backends[ident.Value]; !ok {
			l.Error(UndefinedBackend(ident.GetMeta(), ident.Value))
		} else {
			b.IsUsed = true
		}
	default:
		vt := l.lint(prop.Value, ctx)
		if vt != tableType {
			l.Error(InvalidType(prop.Value.GetMeta(), prop.Key.Value, tableType, vt))
		}
	}
}

func (l *Linter) lintSubRoutineDeclaration(decl *ast.SubroutineDeclaration, ctx *context.Context) types.Type {
	// validate subroutine name
	if !isValidName(decl.Name.Value) {
		l.Error(InvalidName(decl.Name.GetMeta(), decl.Name.Value, "sub").Match(SUBROUTINE_SYNTAX))
	}

	scope := getSubroutineCallScope(decl)
	var cc *context.Context
	if decl.ReturnType != nil {
		returnType := ValueTypeMap[decl.ReturnType.Value]
		cc = ctx.UserDefinedFunctionScope(decl.Name.Value, scope, returnType)
	} else {
		cc = ctx.Scope(scope)
	}

	// Switch context mode which corredponds to call scope and restore after linting block statements
	defer func() {
		// Lint declared variables are used
		l.lintUnusedVariables(ctx)
		cc.Restore()
	}()
	l.lint(decl.Block, cc)
	// We are done linting inside the previous scope so
	// we dont need the return type anymore
	cc.ReturnType = nil

	// If fastly reserved subroutine name (e.g vcl_recv, vcl_fetch, etc),
	// validate fastly specific boilerplate macro is embedded like "FASTLY recv"
	if scope := getFastlySubroutineScope(decl.Name.Value); scope != "" {
		l.lintFastlyBoilerPlateMacro(decl, strings.ToUpper("FASTLY "+scope))
	}

	return types.NeverType
}

func (l *Linter) lintGotoStatement(stmt *ast.GotoStatement, ctx *context.Context) types.Type {
	// validate destination name
	if !isValidName(stmt.Destination.Value) {
		l.Error(InvalidName(stmt.Destination.GetMeta(), stmt.Destination.Value, "goto").Match(GOTO_SYNTAX))
	}

	if err := ctx.AddGoto(stmt.Destination.Value, &types.Goto{Decl: stmt}); err != nil {
		e := &LintError{
			Severity: ERROR,
			Token:    stmt.Destination.GetMeta().Token,
			Message:  err.Error(),
		}
		l.Error(e.Match(GOTO_DUPLICATED))
	}

	return types.NeverType
}

func (l *Linter) lintGotoDestinationStatement(stmt *ast.GotoDestinationStatement, ctx *context.Context) types.Type {
	if gd, ok := ctx.Gotos[stmt.Name.Value]; ok {
		if gd.IsUsed {
			l.Error(DuplicatedUseForGotoDestination(stmt.GetMeta(), stmt.Name.Value))
			return types.NullType
		}

		gd.IsUsed = true
		return types.GotoType
	} else {
		l.Error(UndefinedGotoDestination(stmt.GetMeta(), stmt.Name.Value))
	}

	return types.NullType
}

func (l *Linter) lintPenaltyboxDeclaration(decl *ast.PenaltyboxDeclaration) types.Type {
	// validate penaltybox name
	if !isValidName(decl.Name.Value) {
		l.Error(InvalidName(decl.Name.GetMeta(), decl.Name.Value, "penaltybox").Match(PENALTYBOX_SYNTAX))
	}

	if len(decl.Block.Statements) > 0 {
		l.Error(NonEmptyPenaltyboxBlock(decl.GetMeta(), decl.Name.Value).Match(PENALTYBOX_NONEMPTY_BLOCK))
	}

	return types.NeverType
}

func (l *Linter) lintRatecounterDeclaration(decl *ast.RatecounterDeclaration) types.Type {
	// validate ratecounter name
	if !isValidName(decl.Name.Value) {
		l.Error(InvalidName(decl.Name.GetMeta(), decl.Name.Value, "ratecounter").Match(RATECOUNTER_SYNTAX))
	}

	if len(decl.Block.Statements) > 0 {
		l.Error(NonEmptyRatecounterBlock(decl.GetMeta(), decl.Name.Value).Match(RATECOUNTER_NONEMPTY_BLOCK))
	}

	return types.NeverType
}

func (l *Linter) lintFastlyBoilerPlateMacro(sub *ast.SubroutineDeclaration, phrase string) {
	// visit all statement comments and find "FASTLY [phase]" comment
	if hasFastlyBoilerPlateMacro(sub.Block.InfixComment(), phrase) {
		return
	}
	for _, stmt := range sub.Block.Statements {
		if hasFastlyBoilerPlateMacro(stmt.LeadingComment(), phrase) {
			return
		}
	}

	// Macro not found
	err := &LintError{
		Severity: WARNING,
		Token:    sub.GetMeta().Token,
		Message: fmt.Sprintf(
			`Subroutine "%s" does not have fastly boilerplate comment "%s" inside definition`, sub.Name.Value, phrase,
		),
	}
	l.Error(err.Match(SUBROUTINE_BOILERPLATE_MACRO))
}

func (l *Linter) lintBlockStatement(block *ast.BlockStatement, ctx *context.Context) types.Type {
	for _, stmt := range block.Statements {
		l.lint(stmt, ctx)
	}

	return types.NeverType
}

func (l *Linter) lintDeclareStatement(stmt *ast.DeclareStatement, ctx *context.Context) types.Type {
	// Validate variable syntax
	if !isValidVariableName(stmt.Name.Value) {
		l.Error(InvalidName(stmt.Name.GetMeta(), stmt.Name.Value, "declare local").Match(DECLARE_STATEMENT_SYNTAX))
	}
	// user defined variable must start with "var."
	if !strings.HasPrefix(stmt.Name.Value, "var.") {
		err := &LintError{
			Severity: ERROR,
			Token:    stmt.Name.GetMeta().Token,
			Message:  fmt.Sprintf(`User defined variable must start with "var.", got: "%s"`, stmt.ValueType.Value),
		}
		l.Error(err.Match(DECLARE_STATEMENT_SYNTAX))
	}

	vt, ok := ValueTypeMap[stmt.ValueType.Value]
	if !ok {
		err := &LintError{
			Severity: ERROR,
			Token:    stmt.ValueType.GetMeta().Token,
			Message:  fmt.Sprintf("Unexpected variable type found: %s", stmt.ValueType.Value),
		}
		l.Error(err.Match(DECLARE_STATEMENT_INVALID_TYPE))
	}

	if err := ctx.Declare(stmt.Name.Value, vt, stmt.GetMeta()); err != nil {
		err := &LintError{
			Severity: ERROR,
			Token:    stmt.Name.GetMeta().Token,
			Message:  err.Error(),
		}
		l.Error(err.Match(DECLARE_STATEMENT_DUPLICATED))
	}
	return types.NeverType
}

func (l *Linter) lintSetStatement(stmt *ast.SetStatement, ctx *context.Context) types.Type {
	if !isValidVariableName(stmt.Ident.Value) {
		l.Error(InvalidName(stmt.Ident.GetMeta(), stmt.Ident.Value, "set").Match(SET_STATEMENT_SYNTAX))
	}

	left, err := ctx.Set(stmt.Ident.Value)
	if err != nil {
		err := &LintError{
			Severity: ERROR,
			Token:    stmt.Ident.GetMeta().Token,
			Message:  err.Error(),
		}
		l.Error(err)
	}

	if err := isValidStatementExpression(stmt.Value); err != nil {
		err := &LintError{
			Severity: ERROR,
			Token:    stmt.Value.GetMeta().Token,
			Message:  err.Error(),
		}
		l.Error(err.Match(OPERATOR_ASSIGNMENT))
	}

	right := l.lint(stmt.Value, ctx)

	// Fastly has various assignment operators and required correspond types for each operator
	// https://developer.fastly.com/reference/vcl/operators/#assignment-operators
	//
	// Above document is not enough to explain for other types... actually more complex type comparison may occur.
	// We investigated type comparison and summarized.
	// See: https://docs.google.com/spreadsheets/d/16xRPugw9ubKA1nXHIc5ysVZKokLLhysI-jAu3qbOFJ8/edit#gid=0
	switch stmt.Operator.Operator {
	case "+=", "-=":
		l.lintAddSubOperator(stmt.Operator, left, right, isLiteralExpression(stmt.Value))
	case "*=", "/=", "%=":
		l.lintArithmeticOperator(stmt.Operator, left, right, isLiteralExpression(stmt.Value))
	case "|=", "&=", "^=", "<<=", ">>=", "rol=", "ror=":
		l.lintBitwiseOperator(stmt.Operator, left, right)
	case "||=", "&&=":
		l.lintLogicalOperator(stmt.Operator, left, right)
	default: // "="
		l.lintAssignOperator(stmt.Operator, stmt.Ident.Value, left, right, isLiteralExpression(stmt.Value))
	}

	return types.NeverType
}

func (l *Linter) lintUnsetStatement(stmt *ast.UnsetStatement, ctx *context.Context) types.Type {
	if !isValidVariableName(stmt.Ident.Value) {
		l.Error(InvalidName(stmt.Ident.GetMeta(), stmt.Ident.Value, "unset").Match(UNSET_STATEMENT_SYNTAX))
	}

	if err := ctx.Unset(stmt.Ident.Value); err != nil {
		l.Error(&LintError{
			Severity: ERROR,
			Token:    stmt.Ident.GetMeta().Token,
			Message:  err.Error(),
		})
	}

	return types.NeverType
}

func (l *Linter) lintRemoveStatement(stmt *ast.RemoveStatement, ctx *context.Context) types.Type {
	if !isValidVariableName(stmt.Ident.Value) {
		l.Error(InvalidName(stmt.Ident.GetMeta(), stmt.Ident.Value, "remove").Match(REMOVE_STATEMENT_SYNTAX))
	}

	if err := ctx.Unset(stmt.Ident.Value); err != nil {
		l.Error(&LintError{
			Severity: ERROR,
			Token:    stmt.Ident.GetMeta().Token,
			Message:  err.Error(),
		})
	}

	return types.NeverType
}

func (l *Linter) lintIfStatement(stmt *ast.IfStatement, ctx *context.Context) types.Type {
	l.lintIfCondition(stmt.Condition, ctx)

	// push regex captured variables
	if err := pushRegexGroupVars(stmt.Condition, ctx); err != nil {
		err := &LintError{
			Severity: INFO,
			Token:    stmt.Condition.GetMeta().Token,
			Message:  err.Error(),
		}
		l.Error(err.Match(REGEX_MATCHED_VALUE_MAY_OVERRIDE))
	}
	l.lint(stmt.Consequence, ctx)

	for _, a := range stmt.Another {
		l.lintIfCondition(a.Condition, ctx)
		if err := pushRegexGroupVars(a.Condition, ctx); err != nil {
			err := &LintError{
				Severity: INFO,
				Token:    a.Condition.GetMeta().Token,
				Message:  err.Error(),
			}
			l.Error(err.Match(REGEX_MATCHED_VALUE_MAY_OVERRIDE))
		}
		l.lint(a.Consequence, ctx)
	}

	if stmt.Alternative != nil {
		l.lint(stmt.Alternative, ctx)
	}

	return types.NeverType
}

func (l *Linter) lintIfCondition(cond ast.Expression, ctx *context.Context) {
	// Note: if condtion expression accepts STRING or BOOL (evaluate as truthy/falsy), but forbid to use literal.
	//
	// For example:
	// if (req.http.Host) { ... }                  // -> valid, req.http.Host is STRING and used as identity
	// if ("foobar") { ... }                       // -> invalid, string literal in condition expression could not use
	// if (req.http.Host == "example.com") { ... } // -> valid, left expression is identity
	// if ("example.com" == req.http.Host) { ... } // -> invalid(!), left expression is string literal... messy X(
	if err := isValidConditionExpression(cond); err != nil {
		err := &LintError{
			Severity: ERROR,
			Token:    cond.GetMeta().Token,
			Message:  err.Error(),
		}
		l.Error(err.Match(CONDITION_LITERAL))
	}

	cc := l.lint(cond, ctx)
	// Condition expression return type must be BOOL or STRING
	if !expectType(cc, types.StringType, types.BoolType) {
		l.Error(&LintError{
			Severity: ERROR,
			Token:    cond.GetMeta().Token,
			Message:  fmt.Sprintf("condition return type %s may not compare as bool", cc.String()),
		})
	}
}

func (l *Linter) lintRestartStatement(stmt *ast.RestartStatement, ctx *context.Context) types.Type {
	// restart statement enables in RECV, HIT, FETCH, ERROR and DELIVER scope
	if ctx.Mode()&(context.RECV|context.HIT|context.FETCH|context.ERROR|context.DELIVER) == 0 {
		err := &LintError{
			Severity: ERROR,
			Token:    stmt.GetMeta().Token,
			Message:  fmt.Sprintf("restart statement could not use in %s scope", context.ScopeString(ctx.Mode())),
		}
		l.Error(err.Match(RESTART_STATEMENT_SCOPE))
	}

	return types.NeverType
}

func (l *Linter) lintEsiStatement(stmt *ast.EsiStatement, ctx *context.Context) types.Type {
	// Nothing to lint because this statement is simply esi; and enabled in all subroutines.
	return types.NeverType
}

func (l *Linter) lintAddStatement(stmt *ast.AddStatement, ctx *context.Context) types.Type {
	if !isValidVariableName(stmt.Ident.Value) {
		l.Error(InvalidName(stmt.Ident.GetMeta(), stmt.Ident.Value, "add").Match(ADD_STATEMENT_SYNTAX))
	}

	// Add statement could use only for HTTP headers.
	// https://developer.fastly.com/reference/vcl/statements/add/
	if !strings.Contains(stmt.Ident.Value, "req.http.") &&
		!strings.Contains(stmt.Ident.Value, "bereq.http.") &&
		!strings.Contains(stmt.Ident.Value, "beresp.http.") &&
		!strings.Contains(stmt.Ident.Value, "obj.http.") &&
		!strings.Contains(stmt.Ident.Value, "resp.http.") {

		err := &LintError{
			Severity: ERROR,
			Token:    stmt.Ident.GetMeta().Token,
			Message:  "Add statement could not use for " + stmt.Ident.Value,
		}
		l.Error(err.Match(ADD_STATEMENT_SYNTAX))
	}

	left, err := ctx.Get(stmt.Ident.Value)
	if err != nil {
		l.Error(&LintError{
			Severity: ERROR,
			Token:    stmt.Ident.GetMeta().Token,
			Message:  err.Error(),
		})
	}

	if err := isValidStatementExpression(stmt.Value); err != nil {
		err := &LintError{
			Severity: ERROR,
			Token:    stmt.Value.GetMeta().Token,
			Message:  err.Error(),
		}
		l.Error(err.Match(OPERATOR_ASSIGNMENT))
	}

	right := l.lint(stmt.Value, ctx)

	// Commonly, add statement operator must be "="
	if stmt.Operator.Operator != "=" {
		err := &LintError{
			Severity: ERROR,
			Token:    stmt.Operator.Token,
			Message:  fmt.Sprintf(`operator "%s" could not be used on add statement`, stmt.Operator.Operator),
		}
		l.Error(err.Match(OPERATOR_ASSIGNMENT))
	}
	l.lintAssignOperator(stmt.Operator, stmt.Ident.Value, left, right, isLiteralExpression(stmt.Value))

	return types.NeverType
}

func (l *Linter) lintCallStatement(stmt *ast.CallStatement, ctx *context.Context) types.Type {
	// Note that this linter analyze up to down,
	// so all call target subroutine must be defined before call it.
	if s, ok := ctx.Subroutines[stmt.Subroutine.Value]; !ok {
		l.Error(UndefinedSubroutine(stmt.GetMeta(), stmt.Subroutine.Value).Match(CALL_STATEMENT_SUBROUTINE_NOTFOUND))
	} else {
		// Mark subroutine is explicitly called
		s.IsUsed = true
	}

	return types.NeverType
}

func (l *Linter) lintErrorStatement(stmt *ast.ErrorStatement, ctx *context.Context) types.Type {
	// error statement could use in RECV, HIT, MISS, PASS, and FETCH.
	if ctx.Mode()&(context.RECV|context.HIT|context.MISS|context.PASS|context.FETCH) == 0 {
		err := &LintError{
			Severity: ERROR,
			Token:    stmt.GetMeta().Token,
			Message:  "error statement can use only in RECV, HIT, MISS, PASS and FETCH scope",
		}
		l.Error(err.Match(ERROR_STATEMENT_SCOPE))
	}

	// Fastly recommends to use error code between 600 and 699.
	// https://developer.fastly.com/reference/vcl/statements/error/
	switch t := stmt.Code.(type) {
	case *ast.Ident:
		code := l.lint(t, ctx)
		if code != types.IntegerType {
			l.Error(InvalidType(t.GetMeta(), t.Value, types.IntegerType, code))
		}
	case *ast.Integer:
		if t.Value > 699 {
			l.Error(ErrorCodeRange(t.GetMeta(), t.Value).Match(ERROR_STATEMENT_CODE))
		}
	default:
		code := l.lint(t, ctx)
		l.Error(InvalidType(t.GetMeta(), "error code", types.IntegerType, code))
	}

	return types.NeverType
}

func (l *Linter) lintLogStatement(stmt *ast.LogStatement, ctx *context.Context) types.Type {
	l.lint(stmt.Value, ctx)
	return types.NeverType
}

func (l *Linter) lintReturnStatement(stmt *ast.ReturnStatement, ctx *context.Context) types.Type {
	if ctx.ReturnType != nil {
		if stmt.HasParenthesis {
			l.Error(&LintError{
				Severity: ERROR,
				Token:    stmt.Token,
				Message:  fmt.Sprintf("function %s: only actions should be enclosed in ()", ctx.CurrentFunction()),
			})
		}

		if stmt.ReturnExpression == nil {
			lintErr := &LintError{
				Severity: ERROR,
				Token:    stmt.Token,
				Message:  fmt.Sprintf("function %s must have a return value", ctx.CurrentFunction()),
			}
			l.Error(lintErr.Match(SUBROUTINE_INVALID_RETURN_TYPE))
			return types.NeverType
		}

		err := isValidReturnExpression(*stmt.ReturnExpression)
		if err != nil {
			lintErr := &LintError{
				Severity: ERROR,
				Token:    (*stmt.ReturnExpression).GetMeta().Token,
				Message:  err.Error(),
			}
			l.Error(lintErr.Match(SUBROUTINE_INVALID_RETURN_TYPE))
			return types.NeverType
		}

		cc := l.lint(*stmt.ReturnExpression, ctx)
		// Condition expression return type must be BOOL or STRING
		if !expectType(cc, *ctx.ReturnType) {
			lintErr := &LintError{
				Severity: ERROR,
				Token:    (*stmt.ReturnExpression).GetMeta().Token,
				Message:  fmt.Sprintf("function %s return type is incompatible with type %s", ctx.CurrentFunction(), cc.String()),
			}
			l.Error(lintErr.Match(SUBROUTINE_INVALID_RETURN_TYPE))
		}
		return types.NeverType
	}

	// legal return actions are different in subroutine.
	// https://developer.fastly.com/learning/vcl/using/#the-vcl-request-lifecycle
	expects := make([]string, 0, 3)

	switch ctx.Mode() {
	case context.RECV:
		// https://developer.fastly.com/reference/vcl/subroutines/recv/
		expects = append(expects, "lookup", "pass")
	case context.HASH:
		// https://developer.fastly.com/reference/vcl/subroutines/hash/
		expects = append(expects, "hash")
	case context.HIT:
		// https://developer.fastly.com/reference/vcl/subroutines/hit/
		expects = append(expects, "deliver", "pass")
	case context.MISS:
		// https://developer.fastly.com/reference/vcl/subroutines/miss/
		expects = append(expects, "fetch", "deliver_stale", "pass")
	case context.PASS:
		// https://developer.fastly.com/reference/vcl/subroutines/pass/
		expects = append(expects, "pass")
	case context.FETCH:
		// https://developer.fastly.com/reference/vcl/subroutines/fetch/
		expects = append(expects, "deliver", "deliver_stale", "pass")
	case context.ERROR:
		// https://developer.fastly.com/reference/vcl/subroutines/error/
		expects = append(expects, "deliver", "deliver_stale")
	case context.DELIVER:
		// https://developer.fastly.com/reference/vcl/subroutines/deliver/
		expects = append(expects, "deliver")
	case context.LOG:
		// https://developer.fastly.com/reference/vcl/subroutines/log/
		expects = append(expects, "deliver")
	}

	// return statement may not have arguments, then stop linting
	if stmt.ReturnExpression == nil {
		return types.NeverType
	}

	if !expectState((*stmt.ReturnExpression).String(), expects...) {
		l.Error(InvalidReturnState(
			(*stmt.ReturnExpression).GetMeta(), context.ScopeString(ctx.Mode()), (*stmt.ReturnExpression).String(), expects...,
		).Match(RESTART_STATEMENT_SCOPE))
	}
	return types.NeverType
}

func (l *Linter) lintSyntheticStatement(stmt *ast.SyntheticStatement, ctx *context.Context) types.Type {
	// synthetic statement only available in ERROR.
	if ctx.Mode()&(context.ERROR) == 0 {
		err := &LintError{
			Severity: ERROR,
			Token:    stmt.GetMeta().Token,
			Message:  "synthetic statement can use only in ERROR scope",
		}
		l.Error(err.Match(SYNTHETIC_STATEMENT_SCOPE))
	}

	l.lint(stmt.Value, ctx)
	return types.NeverType
}

func (l *Linter) lintIdent(exp *ast.Ident, ctx *context.Context) types.Type {
	v, err := ctx.Get(exp.Value)
	if err != nil {
		if b, ok := ctx.Backends[exp.Value]; ok {
			// mark backend is used
			b.IsUsed = true
			return types.BackendType
		} else if a, ok := ctx.Acls[exp.Value]; ok {
			// mark acl is used
			a.IsUsed = true
			return types.AclType
		} else if t, ok := ctx.Tables[exp.Value]; ok {
			// mark table is used
			t.IsUsed = true
			return types.TableType
<<<<<<< HEAD
		} else if t, ok := ctx.Gotos[exp.Value]; ok {
			// mark table is used
			t.IsUsed = true
			return types.GotoType
=======
		} else if p, ok := ctx.Penaltyboxes[exp.Value]; ok {
			// mark penaltybox is used
			p.IsUsed = true
			// Fastly treats these variables as type IDs
			return types.IDType
		} else if rc, ok := ctx.Ratecounters[exp.Value]; ok {
			// mark ratecounter is used
			rc.IsUsed = true
			// Fastly treats these variables as type IDs
			return types.IDType
>>>>>>> 122b96f6
		} else if _, ok := ctx.Identifiers[exp.Value]; ok {
			return types.IDType
		}
		l.Error(UndefinedVariable(exp.GetMeta(), exp.Value))
	}
	return v
}

func (l *Linter) lintSyntheticBase64Statement(stmt *ast.SyntheticBase64Statement, ctx *context.Context) types.Type {
	// synthetic.base64 is similer to synthetic statement, but expression is base64 encoded.
	if ctx.Mode()&(context.ERROR) == 0 {
		err := &LintError{
			Severity: ERROR,
			Token:    stmt.GetMeta().Token,
			Message:  "synthetic.base64 statement can use only in ERROR scope",
		}
		l.Error(err.Match(SYNTHETIC_BASE64_STATEMENT_SCOPE))
	}

	// TODO: check decodable string
	l.lint(stmt.Value, ctx)

	return types.NeverType
}

func (l *Linter) lintIP(exp *ast.IP) types.Type {
	// validate valid IP string
	if v := net.ParseIP(exp.Value); v == nil {
		err := &LintError{
			Severity: ERROR,
			Token:    exp.GetMeta().Token,
			Message:  fmt.Sprintf(`"%s" is invalid IP string`, exp.Value),
		}
		l.Error(err.Match(VALID_IP))
	}
	return types.IPType
}

func (l *Linter) lintBoolean(exp *ast.Boolean) types.Type {
	return types.BoolType
}

func (l *Linter) lintInteger(exp *ast.Integer) types.Type {
	return types.IntegerType
}

func (l *Linter) lintString(exp *ast.String) types.Type {
	return types.StringType
}

func (l *Linter) lintFloat(exp *ast.Float) types.Type {
	return types.FloatType
}

func (l *Linter) lintRTime(exp *ast.RTime) types.Type {
	return types.RTimeType
}

func (l *Linter) lintPrefixExpression(exp *ast.PrefixExpression, ctx *context.Context) types.Type {
	right := l.lint(exp.Right, ctx)
	if right == types.NeverType {
		return right
	}
	switch exp.Operator {
	case "!":
		// The bang operator case is pre-checked in isValidConditionExpression and isValidStatmentExpression
		return right
	case "-":
		if !expectType(right, types.IntegerType, types.FloatType, types.RTimeType) {
			l.Error(InvalidTypeExpression(
				exp.GetMeta(), right, types.IntegerType, types.FloatType, types.RTimeType,
			))
		}
		return right
	case "+":
		if !expectType(right, types.StringType, types.IntegerType, types.FloatType, types.RTimeType, types.BoolType) {
			l.Error(InvalidTypeExpression(
				exp.GetMeta(), right, types.StringType, types.IntegerType, types.FloatType, types.RTimeType, types.BoolType,
			))
		}
		return right
	}

	return types.NeverType
}

func (l *Linter) lintGroupedExpression(exp *ast.GroupedExpression, ctx *context.Context) types.Type {
	right := l.lint(exp.Right, ctx)
	return right
}

func (l *Linter) lintInfixExpression(exp *ast.InfixExpression, ctx *context.Context) types.Type {
	// Type comparison
	left := l.lint(exp.Left, ctx)
	if left == types.NeverType {
		return left
	}
	right := l.lint(exp.Right, ctx)
	if right == types.NeverType {
		return right
	}

	switch exp.Operator {
	case "==", "!=":
		// Equal operator could compare any types but both left and right type must be the same.
		if left != right {
			l.Error(InvalidTypeComparison(exp.GetMeta(), left, right).Match(OPERATOR_CONDITIONAL))
		}
		return types.BoolType
	case ">", ">=", "<", "<=":
		// Greater/Less than operator only could compare with INTEGER, FLOAT, or RTIME type
		switch left {
		case types.IntegerType:
			// When left type is INTEGER, right type must be INTEGER or RTIME
			if !expectType(right, types.IntegerType, types.RTimeType) {
				l.Error(InvalidTypeExpression(exp.GetMeta(), right, types.IntegerType, types.RTimeType).Match(OPERATOR_CONDITIONAL))
			}
		case types.FloatType, types.RTimeType:
			// When left type is FLOAT or RTIME, right type must be INTEGER or FLOAT or RTIME
			if !expectType(right, types.IntegerType, types.FloatType, types.RTimeType) {
				l.Error(InvalidTypeExpression(exp.GetMeta(), right, types.IntegerType, types.FloatType, types.RTimeType).Match(OPERATOR_CONDITIONAL))
			}
		default:
			l.Error(InvalidTypeExpression(exp.GetMeta(), left, types.IntegerType, types.FloatType, types.RTimeType).Match(OPERATOR_CONDITIONAL))
		}
		return types.BoolType
	case "~", "!~":
		// Regex operator could compare only STRING,  IP or ACL type
		if !expectType(left, types.StringType, types.IPType, types.AclType) {
			l.Error(InvalidTypeExpression(exp.GetMeta(), left, types.StringType, types.IPType, types.AclType).Match(OPERATOR_CONDITIONAL))
		} else if !expectType(right, types.StringType, types.IPType, types.AclType) {
			l.Error(InvalidTypeExpression(exp.GetMeta(), right, types.StringType, types.IPType, types.AclType).Match(OPERATOR_CONDITIONAL))
		}
		// And, if right expression is STRING, regex must be valid
		if v, ok := exp.Right.(*ast.String); ok {
			if _, err := regexp.Compile(strings.ReplaceAll(v.Value, "\\", "\\\\")); err != nil {
				err := &LintError{
					Severity: ERROR,
					Token:    exp.Right.GetMeta().Token,
					Message:  "regex string is invalid, " + err.Error(),
				}
				l.Error(err)
			}
		}
		return types.BoolType
	case "+":
		// Plus operator behaves string concatenation.
		// VCL accepts other types with implicit type conversion as following:
		// IDENT   -> point value
		// STRING  -> raw string
		// INTEGER -> stringify
		// FLOAT   -> stringify
		// IP      -> stringify
		// TIME    -> stringify (GMT string)
		// RTIME   -> stringify (GMT string)
		// BOOL    -> 0 (false) or 1 (true)
		switch left {
		case types.AclType, types.BackendType:
			err := &LintError{
				Severity: ERROR,
				Token:    exp.GetMeta().Token,
				Message:  "ACL or BACKEND type cannot use in string concatenation",
			}
			l.Error(err.Match(OPERATOR_CONDITIONAL))
		case types.StringType:
			break
		default:
			l.Error(ImplicitTypeConversion(exp.GetMeta(), left, types.StringType))
		}

		switch right {
		case types.AclType, types.BackendType:
			l.Error(&LintError{
				Severity: ERROR,
				Token:    exp.GetMeta().Token,
				Message:  "ACL or BACKEND type cannot use in string concatenation",
			})
		case types.StringType:
			break
		default:
			l.Error(ImplicitTypeConversion(exp.GetMeta(), right, types.StringType))
		}
		return types.StringType
	case "&&", "||":
		// AND / OR operator compares left and right with truthy or falsy
		return types.BoolType
	default:
		return types.NeverType
	}
}

func (l *Linter) lintIfExpression(exp *ast.IfExpression, ctx *context.Context) types.Type {
	l.lintIfCondition(exp.Condition, ctx)
	if err := pushRegexGroupVars(exp.Condition, ctx); err != nil {
		err := &LintError{
			Severity: INFO,
			Token:    exp.Condition.GetMeta().Token,
			Message:  err.Error(),
		}
		l.Error(err.Match(REGEX_MATCHED_VALUE_MAY_OVERRIDE))
	}

	if isConstantExpression(exp.Consequence) {
		l.Error(&LintError{
			Severity: ERROR,
			Token:    exp.Consequence.GetMeta().Token,
			Message:  "cannot use constant literal in If expression consequence",
		})
	}
	left := l.lint(exp.Consequence, ctx)

	if isConstantExpression(exp.Alternative) {
		l.Error(&LintError{
			Severity: ERROR,
			Token:    exp.Alternative.GetMeta().Token,
			Message:  "cannot use constant literal in If expression alternative",
		})
	}
	right := l.lint(exp.Alternative, ctx)

	if left != right {
		l.Error(&LintError{
			Severity: WARNING,
			Token:    exp.GetMeta().Token,
			Message:  "If expression returns differernt type between consequence and alternative",
		})
	}
	return left
}

func (l *Linter) lintFunctionCallExpression(exp *ast.FunctionCallExpression, ctx *context.Context) types.Type {
	fn, err := ctx.GetFunction(exp.Function.String())
	if err != nil {
		l.Error(&LintError{
			Severity: ERROR,
			Token:    exp.Function.GetMeta().Token,
			Message:  err.Error(),
		})
		return types.NeverType
	}

	// lint empty arguments
	if len(fn.Arguments) == 0 {
		if len(exp.Arguments) > 0 {
			err := &LintError{
				Severity: ERROR,
				Token:    exp.GetMeta().Token,
				Message: fmt.Sprintf(
					"function %s wants no arguments but provides %d argument",
					exp.Function.String(), len(exp.Arguments),
				),
			}
			l.Error(err.Match(FUNCTION_ARGUMENTS).Ref(fn.Reference))
		}
		return fn.Return
	}

	var argTypes []types.Type
	for _, a := range fn.Arguments {
		if len(a) == len(exp.Arguments) {
			argTypes = a
			break
		}
	}
	if len(argTypes) == 0 {
		l.Error(FunctionArgumentMismatch(
			exp.Function.GetMeta(), exp.Function.String(),
			len(fn.Arguments), len(exp.Arguments),
		).Match(FUNCTION_ARGUMENTS).Ref(fn.Reference))
	}

	for i, v := range argTypes {
		arg := l.lint(exp.Arguments[i], ctx)

		switch v {
		case types.TimeType:
			// fuzzy type check: some builtin function expects TIME type,
			// then actual argument type could be STRING because VCL TIME type could be parsed from STRING.
			if !expectType(arg, types.TimeType, types.StringType) {
				l.Error(FunctionArgumentTypeMismatch(
					exp.Function.GetMeta(), exp.Function.String(), i+1, v, arg,
				).Match(FUNCTION_ARGUMENT_TYPE).Ref(fn.Reference))
			}
			continue
		case types.RTimeType:
			// fuzzy type check: some builtin function expects RTIME type,
			// then actual argument type could be STRING because VCL TIME type could be parsed from STRING.
			if !expectType(arg, types.RTimeType, types.TimeType, types.StringType) {
				l.Error(FunctionArgumentTypeMismatch(
					exp.Function.GetMeta(), exp.Function.String(), i+1, v, arg,
				).Match(FUNCTION_ARGUMENT_TYPE).Ref(fn.Reference))
			}
			continue
		case types.IPType:
			// fuzzy type check: some builtin function expects IP type,
			// then actual argument type could be STRING because VCL TIME type could be parsed from STRING.
			if !expectType(arg, types.IPType, types.StringType) {
				l.Error(FunctionArgumentTypeMismatch(
					exp.Function.GetMeta(), exp.Function.String(), i+1, v, arg,
				).Match(FUNCTION_ARGUMENT_TYPE).Ref(fn.Reference))
			}
		default:
			// Otherwise, strict type check
			if v != arg {
				l.Error(FunctionArgumentTypeMismatch(
					exp.Function.GetMeta(), exp.Function.String(), i+1, v, arg,
				).Match(FUNCTION_ARGUMENT_TYPE).Ref(fn.Reference))
			}
		}
	}

	return fn.Return
}<|MERGE_RESOLUTION|>--- conflicted
+++ resolved
@@ -47,12 +47,9 @@
 		l.lintUnusedAcls(ctx)
 		l.lintUnusedBackends(ctx)
 		l.lintUnusedSubroutines(ctx)
-<<<<<<< HEAD
 		l.lintUnusedGotos(ctx)
-=======
 		l.lintUnusedPenaltyboxes(ctx)
 		l.lintUnusedRatecounters(ctx)
->>>>>>> 122b96f6
 	}
 
 	return types.NeverType
@@ -1209,12 +1206,10 @@
 			// mark table is used
 			t.IsUsed = true
 			return types.TableType
-<<<<<<< HEAD
 		} else if t, ok := ctx.Gotos[exp.Value]; ok {
 			// mark table is used
 			t.IsUsed = true
 			return types.GotoType
-=======
 		} else if p, ok := ctx.Penaltyboxes[exp.Value]; ok {
 			// mark penaltybox is used
 			p.IsUsed = true
@@ -1225,7 +1220,6 @@
 			rc.IsUsed = true
 			// Fastly treats these variables as type IDs
 			return types.IDType
->>>>>>> 122b96f6
 		} else if _, ok := ctx.Identifiers[exp.Value]; ok {
 			return types.IDType
 		}
