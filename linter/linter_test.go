package linter

import (
	"testing"

	"github.com/ysugimoto/falco/context"
	"github.com/ysugimoto/falco/lexer"
	"github.com/ysugimoto/falco/parser"
)

func assertNoError(t *testing.T, input string) {
	vcl, err := parser.New(lexer.NewFromString(input)).ParseVCL()
	if err != nil {
		t.Errorf("unexpected parser error: %s", err)
		t.FailNow()
	}

	l := New()
	l.lint(vcl, context.New())
	if len(l.Errors) > 0 {
		t.Errorf("Lint error: %s", l.Errors)
	}
}

func assertError(t *testing.T, input string) {
	vcl, err := parser.New(lexer.NewFromString(input)).ParseVCL()
	if err != nil {
		t.Errorf("unexpected parser error: %s", err)
		t.FailNow()
	}

	l := New()
	l.lint(vcl, context.New())
	if len(l.Errors) == 0 {
		t.Errorf("Expect one lint error but empty returned")
	}
}
func assertErrorWithSeverity(t *testing.T, input string, severity Severity) {
	vcl, err := parser.New(lexer.NewFromString(input)).ParseVCL()
	if err != nil {
		t.Errorf("unexpected parser error: %s", err)
		t.FailNow()
	}

	l := New()
	l.lint(vcl, context.New())
	if len(l.Errors) == 0 {
		t.Errorf("Expect one lint error but empty returned")
	}
	le, ok := l.Errors[0].(*LintError)
	if !ok {
		t.Errorf("Failed type conversion of *LintError")
	}
	if le.Severity != severity {
		t.Errorf("Severity expects %s but got %s with: %s", severity, le.Severity, le)
	}
}

func TestLintAclStatement(t *testing.T) {
	t.Run("pass", func(t *testing.T) {
		input := `
acl example {
  !"192.168.0.1"/32;
}`
		assertNoError(t, input)
	})

	t.Run("invalid acl name", func(t *testing.T) {
		input := `
acl invalid-acl-name {
  !"192.168.0.1"/32;
}`
		assertError(t, input)
	})

	t.Run("duplicated error", func(t *testing.T) {
		input := `
acl example {
  !"192.168.0.1"/32;
}

acl example {
  "192.168.0.2"/32;
}
`
		assertError(t, input)
	})
}

func TestLintBackendStatement(t *testing.T) {
	t.Run("pass", func(t *testing.T) {
		input := `
backend foo {
  .host = "example.com";

  .probe = {
    .request = "GET / HTTP/1.1";
  }
}`
		assertNoError(t, input)
	})

	t.Run("invalid backend name", func(t *testing.T) {
		input := `
backend foo-bar {
  .host = "example.com";
}`
		assertError(t, input)
	})

	t.Run("invalid type", func(t *testing.T) {
		input := `
backend foo-bar {
  .host = 1s;
}`
		assertError(t, input)
	})

	t.Run("duplicate backend", func(t *testing.T) {
		input := `
backend foo {
  .host = "example.com";
}

backend foo {
  .host = "example.com";
}`
		assertError(t, input)
	})

	t.Run("probe must be an object", func(t *testing.T) {
		input := `
backend foo {
  .host = "example.com";
  .probe = "probe";
}
`
		assertError(t, input)
	})

	t.Run("Probe is configured correctly", func(t *testing.T) {
		input := `
backend foo {
  .host = "example.com";

  .probe = {
    .request = "GET / HTTP/1.1";
	.threshold = 1;
	.initial = 5;
  }
}`
		assertNoError(t, input)
	})

	t.Run("Probe is configured in such a way that the backend will start as unhealthy", func(t *testing.T) {
		input := `
backend foo {
  .host = "example.com";

  .probe = {
    .request = "GET / HTTP/1.1";
	.threshold = 5;
	.initial = 1;
  }
}`
		assertError(t, input)
	})
}

func TestLintTableStatement(t *testing.T) {
	t.Run("pass", func(t *testing.T) {
		input := `
table example {
	"foo": "bar",
}`
		assertNoError(t, input)
	})

	t.Run("invalid table name", func(t *testing.T) {
		input := `
table example-table {
	"foo": "bar",
}`
		assertError(t, input)
	})

	t.Run("invalid table value type", func(t *testing.T) {
		input := `
table example INTEGER {
	"foo": 1s,
}`
		assertError(t, input)
	})

	t.Run("dulicated definition", func(t *testing.T) {
		input := `
table example INTEGER {
	"foo": 10,
}
table example  {
	"foo": "bar",
}`
		assertError(t, input)
	})
}

func TestLintDirectorStatement(t *testing.T) {
	t.Run("pass", func(t *testing.T) {
		input := `
backend foo {
	.host = "example.com";
}

director bar client {
	.quorum  = 50%;
	{ .backend = foo; .weight = 1; }
}`
		assertNoError(t, input)
	})

	t.Run("invalid director name", func(t *testing.T) {
		input := `
backend foo {
	.host = "example.com";
}

director bar-baz client {
	.quorum  = 50%;
	{ .backend = foo; .weight = 1; }
}`
		assertError(t, input)
	})

	t.Run("unexpected director property", func(t *testing.T) {
		input := `
backend foo {
	.host = "example.com";
}

director bar fallback {
	{ .backend = foo; .weight = 1; }
}`
		assertError(t, input)
	})

	t.Run("invalid director type", func(t *testing.T) {
		input := `
backend foo {
	.host = "example.com";
}

director bar testing {
	{ .backend = foo; }
}`
		assertError(t, input)
	})

	t.Run("duplicate director declared", func(t *testing.T) {
		input := `
backend foo {
	.host = "example.com";
}

director bar fallback {
	{ .backend = foo; }
}

director bar fallback {
	{ .backend = foo; }
}`
		assertError(t, input)
	})

	t.Run("required backend property is not declared", func(t *testing.T) {
		input := `
backend foo {
	.host = "example.com";
}

director bar client {
	{ .backend = foo; }
}`

		assertError(t, input)
	})

	t.Run("backend is not declared in director", func(t *testing.T) {
		input := `
backend foo {
	.host = "example.com";
}

director bar client {
	.quorum = 50%;
}`

		assertError(t, input)
	})

	t.Run("undefined backend is specified", func(t *testing.T) {
		input := `
backend foo {
	.host = "example.com";
}

director bar client {
	.quorum = 50%;
	{ .backend = baz; .weight = 1; }
}`

		assertError(t, input)
	})
}

func TestLintSubroutineStatement(t *testing.T) {
	t.Run("pass", func(t *testing.T) {
		input := `
sub example {
	set req.http.Host = "example.com";
}`
		assertNoError(t, input)
	})

	t.Run("pass with Fastly reserved subroutine boilerplate comment", func(t *testing.T) {
		input := `
sub vcl_recv {
	# FASTLY recv
	set req.http.Host = "example.com";
}`
		assertNoError(t, input)

		input = `
sub vcl_log {
	# FASTLY log
}`
		assertNoError(t, input)
	})

	t.Run("invalid subroutine name", func(t *testing.T) {
		input := `
sub vcl-recv {
	set req.http.Host = "example.com";
}`
		assertError(t, input)
	})

	t.Run("duplicate subroutine declared", func(t *testing.T) {
		input := `
sub foo {
	set req.http.Host = "example.com";
}

sub foo {
	set req.http.Host = "httpbin.org";
}`
		assertError(t, input)
	})

	t.Run("Fastly reserved subroutine needs boilerplate comment", func(t *testing.T) {
		input := `
sub vcl_recv {
	set req.http.Host = "example.com";
}`
		assertError(t, input)
	})

	t.Run("Fastly reserved subroutine cannot have a return type", func(t *testing.T) {
		input := `
sub vcl_recv BOOL {
	set req.http.Host = "example.com";
	return true;
}`
		assertError(t, input)
	})
}

func TestLintDeclareStatement(t *testing.T) {
	t.Run("pass", func(t *testing.T) {
		input := `
acl foo {}
backend bar {}
sub baz {
	declare local var.item1 STRING;
	declare local var.item2 INTEGER;
	declare local var.item3 FLOAT;
	declare local var.item4 IP;
	declare local var.item5 ID;
	declare local var.item6 ACL;
	declare local var.item7 BACKEND;

	set var.item1 = "1";
	set var.item2 = 1;
	set var.item3 = 1.0;
	set var.item4 = std.ip("192.168.0.1", "192.168.0.2");
	set var.item5 = always;
	set var.item6 = foo;
	set var.item7 = bar;

}`
		assertNoError(t, input)
	})

	t.Run("variable name does not start with var.", func(t *testing.T) {
		input := `
sub foo {
	declare local some.item1 STRING;
}`
		assertError(t, input)
	})

	t.Run("duplicate variable is declared", func(t *testing.T) {
		input := `
sub foo {
	declare local var.item1 STRING;
	declare local var.item1 STRING;

	set var.item1 = "bar";
}`
		assertError(t, input)
	})
}

func TestLintSetStatement(t *testing.T) {
	t.Run("pass", func(t *testing.T) {
		input := `
sub foo {
	set req.http.Host = "example.com";
}`

		assertNoError(t, input)
	})

	t.Run("pass with expression", func(t *testing.T) {
		input := `
sub foo {
	set req.http.Host = "example" req.http.User-Agent ",com";
}`

		assertNoError(t, input)
	})

	t.Run("pass with deep fastly variable", func(t *testing.T) {
		input := `
sub foo {
	set req.http.Host = client.geo.city.utf8;
}`

		assertNoError(t, input)
	})

	t.Run("invalid variable name", func(t *testing.T) {
		input := `
sub foo {
	set foo_bar_baz = "example.com";
}`

		assertError(t, input)
	})

	t.Run("undefined variable", func(t *testing.T) {
		input := `
sub foo {
	set req.unknwon.Host = "example.com";
}`

		assertError(t, input)
	})

	t.Run("invalid type", func(t *testing.T) {
		input := `
sub foo {
	set req.http.Host = 10;
}`

		assertError(t, input)
	})
}

func TestLintUnsetStatement(t *testing.T) {
	t.Run("pass", func(t *testing.T) {
		input := `
sub foo {
	unset req.http.Host;
}`

		assertNoError(t, input)
	})

	t.Run("invalid variable name", func(t *testing.T) {
		input := `
sub foo {
	unset foo_bar_baz;
}`

		assertError(t, input)
	})

	t.Run("undefined variable", func(t *testing.T) {
		input := `
sub foo {
	unset req.unknwon.Host;
}`

		assertError(t, input)
	})

	t.Run("could not unset variable", func(t *testing.T) {
		input := `
sub foo {
	unset req.backend;
}`

		assertError(t, input)
	})
}

func TestLintAddStatement(t *testing.T) {
	t.Run("pass", func(t *testing.T) {
		input := `
sub foo {
	add req.http.Host = "example.com";
}`

		assertNoError(t, input)
	})

	t.Run("pass with expression", func(t *testing.T) {
		input := `
sub foo {
	add req.http.Host = "example" req.http.User-Agent ",com";
}`

		assertNoError(t, input)
	})

	t.Run("invalid variable name", func(t *testing.T) {
		input := `
sub foo {
	add foo_bar_baz = "example.com";
}`

		assertError(t, input)
	})

	t.Run("undefined variable", func(t *testing.T) {
		input := `
sub foo {
	add req.unknwon.Host = "example.com";
}`

		assertError(t, input)
	})

	t.Run("invalid type", func(t *testing.T) {
		input := `
sub foo {
	add req.http.Host = 10;
}`

		assertError(t, input)
	})

	t.Run("only can use for HTTP headers", func(t *testing.T) {
		input := `
sub foo {
	declare local var.FOO STRING;
	add var.FOO = "bar";
}`

		assertError(t, input)
	})
}

func TestLintCallStatement(t *testing.T) {
	t.Run("pass", func(t *testing.T) {
		input := `
sub foo {
	set req.http.Host = "example.com";
}

sub bar {
	call foo;
}
`

		assertNoError(t, input)
	})

	t.Run("undefined call target subroutine", func(t *testing.T) {
		input := `
sub other {
	call foo;
}`

		assertError(t, input)
	})
}

func TestLintErrorStatement(t *testing.T) {
	t.Run("pass", func(t *testing.T) {
		input := `
sub foo {
	error 602;
}
`
		assertNoError(t, input)
	})

	t.Run("warning when error code uses greater than 699", func(t *testing.T) {
		input := `
sub foo {
	error 700;
}
`
		assertError(t, input)
	})

	t.Run("invalid subroutine phase", func(t *testing.T) {
		input := `
// @log
sub foo {
	error 602;
}
`
		assertError(t, input)
	})
}

func TestLintIfStatement(t *testing.T) {
	t.Run("pass: single if", func(t *testing.T) {
		input := `
sub foo {
	if (req.http.Host) {
		restart;
	}
}`
		assertNoError(t, input)
	})

	t.Run("pass: multiple condition expression", func(t *testing.T) {
		input := `
sub foo {
	if (req.http.Host && req.http.User-Agent ~ "foo") {
		restart;
	}
}`
		assertNoError(t, input)
	})

	t.Run("pass: if-else", func(t *testing.T) {
		input := `
sub foo {
	if (req.http.Host) {
		restart;
	} else {
		error 601;
	}
}`
		assertNoError(t, input)
	})

	t.Run("pass: if-elseif-else", func(t *testing.T) {
		input := `
sub foo {
	if (req.http.Host) {
		restart;
	} else if (req.http.X-Forwarded-For) {
		error 602;
	} else {
		error 601;
	}
}`
		assertNoError(t, input)
	})

	t.Run("pass: use re.group.N outside if consequence", func(t *testing.T) {
		input := `
sub foo {
	declare local var.S STRING;
	set var.S = "foo.bar.baz.example.com";
	if (var.S ~ "foo\.(^[.]+)\.baz") {
		restart;
	}
	set var.S = re.group.1;
}`
		assertNoError(t, input)
	})

	t.Run("can use re.group.N if condition has regex operator", func(t *testing.T) {
		input := `
sub foo {
	declare local var.S STRING;
	set var.S = "foo.bar.baz.example.com";
	if (var.S ~ "foo\.(^[.]+)\.baz") {
		set var.S = re.group.1;
	}
}`
		assertNoError(t, input)
	})

	t.Run("re.group.N may override on second time", func(t *testing.T) {
		input := `
sub foo {
	declare local var.S STRING;
	set var.S = "foo.bar.baz.example.com";
	if (var.S ~ "foo\.(^[.]+)\.baz") {
		if (var.S ~ "(^[.]+)\.bar") {
			restart;
		}
		restart;
	}
	set var.S = re.group.1;
}`
		assertErrorWithSeverity(t, input, INFO)
	})

	t.Run("condition type is not expected", func(t *testing.T) {
		input := `
sub foo {
	declare local var.I INTEGER;
	set var.I = 10;
	if (var.I) {
		restart;
	}
}`
		assertError(t, input)
	})

	t.Run("condition type is STRING but defined as string literal", func(t *testing.T) {
		input := `
sub foo {
	if ("foobar") {
		restart;
	}
}`
		assertError(t, input)
	})
}

func TestLintBangPrefixExpression(t *testing.T) {
	t.Run("pass: use with variable identity", func(t *testing.T) {
		input := `
sub foo {
	declare local var.Foo BOOL;
	set var.Foo = true;

	if (!var.Foo) {
		restart;
	}
}`
		assertNoError(t, input)

	})
	t.Run("pass: use with boolean literal", func(t *testing.T) {
		input := `
sub foo {
	if (!true) {
		restart;
	}
}`
		assertNoError(t, input)

	})

	t.Run("could not use in string literal", func(t *testing.T) {
		input := `
sub foo {
	if (!"bar") {
		restart;
	}
}`
		assertError(t, input)

	})

	t.Run("could not use on other statement", func(t *testing.T) {
		input := `
sub foo {
	declare local var.Foo BOOL;
	set var.Foo = !true;
}`
		assertError(t, input)
	})
}

func TestLintEqualOperator(t *testing.T) {
	t.Run("pass", func(t *testing.T) {
		input := `
sub foo {
	if (req.http.Host == "example.com") {
		restart;
	}
}`
		assertNoError(t, input)
	})

	t.Run("cannot use in other statement", func(t *testing.T) {
		input := `
sub foo {
	declare local var.BoolItem BOOL;
	set var.BoolItem = req.http.Host == "example.com";
}`
		assertError(t, input)
	})

	t.Run("cannot compare for different type", func(t *testing.T) {
		input := `
sub foo {
	if (req.http.Host == 10) {
		restart;
	}
}`
		assertError(t, input)
	})
}

func TestLintNotEqualOperator(t *testing.T) {
	t.Run("pass", func(t *testing.T) {
		input := `
sub foo {
	if (req.http.Host != "example.com") {
		restart;
	}
}`
		assertNoError(t, input)
	})

	t.Run("cannot use in other statement", func(t *testing.T) {
		input := `
sub foo {
	declare local var.BoolItem BOOL;
	set var.BoolItem = req.http.Host != "example.com";
}`
		assertError(t, input)
	})

	t.Run("cannot compare for different type", func(t *testing.T) {
		input := `
sub foo {
	if (req.http.Host != 10) {
		restart;
	}
}`
		assertError(t, input)
	})
}

func TestLintGreaterThanOperator(t *testing.T) {
	t.Run("pass", func(t *testing.T) {
		input := `
sub foo {
	declare local var.I INTEGER;
	set var.I = 100;
	if (var.I > 10) {
		restart;
	}
}`
		assertNoError(t, input)
	})

	t.Run("cannot use in other statement", func(t *testing.T) {
		input := `
sub foo {
	declare local var.BoolItem BOOL;
	set var.BoolItem = req.http.Host > "example.com";
}`
		assertError(t, input)
	})

	t.Run("cannot compare for different type", func(t *testing.T) {
		input := `
sub foo {
	if (req.http.Host > 10) {
		restart;
	}
}`
		assertError(t, input)
	})

	t.Run("cannot compare INTEGER vs FLOAT", func(t *testing.T) {
		input := `
sub foo {
	declare local var.I INTEGER;
	set var.I = 100;
	if (var.I > 10.0) {
		restart;
	}
}`
		assertError(t, input)
	})
}

func TestLintGreaterThanEqualOperator(t *testing.T) {
	t.Run("pass", func(t *testing.T) {
		input := `
sub foo {
	declare local var.I INTEGER;
	set var.I = 100;
	if (var.I >= 10) {
		restart;
	}
}`
		assertNoError(t, input)
	})

	t.Run("cannot use in other statement", func(t *testing.T) {
		input := `
sub foo {
	declare local var.BoolItem BOOL;
	set var.BoolItem = req.http.Host >= "example.com";
}`
		assertError(t, input)
	})

	t.Run("cannot compare for different type", func(t *testing.T) {
		input := `
sub foo {
	if (req.http.Host >= 10) {
		restart;
	}
}`
		assertError(t, input)
	})

	t.Run("cannot compare INTEGER vs FLOAT", func(t *testing.T) {
		input := `
sub foo {
	declare local var.I INTEGER;
	set var.I = 100;
	if (var.I >= 10.0) {
		restart;
	}
}`
		assertError(t, input)

	})
}

func TestLintLessThanOperator(t *testing.T) {
	t.Run("pass", func(t *testing.T) {
		input := `
sub foo {
	declare local var.I INTEGER;
	set var.I = 100;
	if (var.I < 10) {
		restart;
	}
}`
		assertNoError(t, input)
	})

	t.Run("cannot use in other statement", func(t *testing.T) {
		input := `
sub foo {
	declare local var.BoolItem BOOL;
	set var.BoolItem = req.http.Host < "example.com";
}`
		assertError(t, input)
	})

	t.Run("cannot compare for different type", func(t *testing.T) {
		input := `
sub foo {
	if (req.http.Host < 10) {
		restart;
	}
}`
		assertError(t, input)
	})

	t.Run("cannot compare INTEGER vs FLOAT", func(t *testing.T) {
		input := `
sub foo {
	declare local var.I INTEGER;
	set var.I = 100;
	if (var.I < 10.0) {
		restart;
	}
}`
		assertError(t, input)
	})
}

func TestLintLessThanEqualOperator(t *testing.T) {
	t.Run("pass", func(t *testing.T) {
		input := `
sub foo {
	declare local var.I INTEGER;
	set var.I = 100;
	if (var.I <= 10) {
		restart;
	}
}`
		assertNoError(t, input)
	})

	t.Run("cannot use in other statement", func(t *testing.T) {
		input := `
sub foo {
	declare local var.BoolItem BOOL;
	set var.BoolItem = req.http.Host <= "example.com";
}`
		assertError(t, input)
	})

	t.Run("cannot compare for different type", func(t *testing.T) {
		input := `
sub foo {
	if (req.http.Host <= 10) {
		restart;
	}
}`
		assertError(t, input)
	})

	t.Run("cannot compare INTEGER vs FLOAT", func(t *testing.T) {
		input := `
sub foo {
	declare local var.I INTEGER;
	set var.I = 100;
	if (var.I <= 10.0) {
		restart;
	}
}`
		assertError(t, input)

	})
}

func TestLintRegexOperator(t *testing.T) {
	t.Run("pass", func(t *testing.T) {
		input := `
sub foo {
	if (req.http.Host ~ "example") {
		restart;
	}
}`
		assertNoError(t, input)
	})

	t.Run("pass with acl", func(t *testing.T) {
		input := `
acl internal {
	"10.0.0.10";
}

sub foo {
	if (req.http.Host ~ internal) {
		restart;
	}
}`
		assertNoError(t, input)
	})

	t.Run("cannot use in other statement", func(t *testing.T) {
		input := `
sub foo {
	declare local var.BoolItem BOOL;
	set var.BoolItem = req.http.Host ~ "example.com";
}`
		assertError(t, input)
	})

	t.Run("cannot compare for different type", func(t *testing.T) {
		input := `
sub foo {
	if (req.http.Host ~ 10) {
		restart;
	}
}`
		assertError(t, input)
	})
}

func TestLintRegexNotOperator(t *testing.T) {
	t.Run("pass", func(t *testing.T) {
		input := `
sub foo {
	if (req.http.Host !~ "example") {
		restart;
	}
}`
		assertNoError(t, input)
	})

	t.Run("pass with acl", func(t *testing.T) {
		input := `
acl internal {
	"10.0.0.10";
}

sub foo {
	if (req.http.Host !~ internal) {
		restart;
	}
}`
		assertNoError(t, input)
	})

	t.Run("cannot use in other statement", func(t *testing.T) {
		input := `
sub foo {
	declare local var.BoolItem BOOL;
	set var.BoolItem = req.http.Host !~ "example.com";
}`
		assertError(t, input)
	})

	t.Run("cannot compare for different type", func(t *testing.T) {
		input := `
sub foo {
	if (req.http.Host !~ 10) {
		restart;
	}
}`
		assertError(t, input)
	})
}

func TestLintPlusOperator(t *testing.T) {
	t.Run("pass", func(t *testing.T) {
		input := `
sub foo {
	declare local var.S STRING;
	set var.S = "foo" "bar" + "baz";
}`
		assertNoError(t, input)
	})

	t.Run("raise warning concatenation without string type", func(t *testing.T) {
		input := `
sub foo {
	declare local var.S STRING;
	declare local var.I INTEGER;

	set var.I = 10;
	set var.S = "foo" "bar" + var.I;
}`
		// error, but warning
		assertErrorWithSeverity(t, input, INFO)
	})
}

func TestLintIfExpression(t *testing.T) {
	t.Run("pass", func(t *testing.T) {
		input := `
sub foo {
	declare local var.S STRING;

	set var.S = if(req.http.Host == "example.com" && req.http.Host ~ "example", "foo", "bar");
}`
		assertNoError(t, input)
	})

	t.Run("could not use literal in expression condition", func(t *testing.T) {
		input := `
sub foo {
	declare local var.S STRING;
	declare local var.I INTEGER;

	set var.I = if(10 > 10, var.I, var.S);
}`
		assertError(t, input)
	})

	t.Run("raise warning when if expression returns different type", func(t *testing.T) {
		input := `
sub foo {
	declare local var.I INTEGER;

	set var.I = if(req.http.Host ~ "example", "1", var.I);
}`
		assertErrorWithSeverity(t, input, WARNING)

	})
}

func TestLintFunctionCallExpression(t *testing.T) {
	t.Run("pass with no argument", func(t *testing.T) {
		input := `
sub foo {
	declare local var.S STRING;

	set var.S = uuid.version4();
}`
		assertNoError(t, input)
	})

	t.Run("pass with exact argument", func(t *testing.T) {
		input := `
sub foo {
	declare local var.S STRING;

	set var.S = substr("foobarbaz", 1, 2);
}`
		assertNoError(t, input)
	})

	t.Run("pass with optional argument", func(t *testing.T) {
		input := `
sub foo {
	declare local var.S STRING;

	set var.S = substr("foobarbaz", 1);
}`
		assertNoError(t, input)
	})

	t.Run("pass with user defined sub", func(t *testing.T) {
		input := `
sub returns_one INTEGER {
	return 1;
}

sub returns_true BOOL {
	return returns_one() == 1;
}`
		assertNoError(t, input)
	})

	t.Run("function not found", func(t *testing.T) {
		input := `
sub foo {
	declare local var.S STRING;

	set var.S = undefined_function("foobarbaz");
}`
		assertError(t, input)
	})

	t.Run("error when argument count mismatched", func(t *testing.T) {
		input := `
sub foo {
	declare local var.S STRING;

	set var.S = substr("foobarbaz");
}`
		assertError(t, input)
	})

	t.Run("error when argument type mismatched", func(t *testing.T) {
		input := `
sub foo {
	declare local var.S STRING;

	set var.S = substr("foobarbaz", "bar");
}`
		assertError(t, input)
	})

	t.Run("fuzzy type check for TIME type argument", func(t *testing.T) {
		input := `
sub foo {
	declare local var.S STRING;
	declare local var.T TIME;
	set var.S = "Mon, 02 Jan 2006 22:04:05 GMT";

	set var.T = std.time(var.S, "Mon Jan 2 22:04:05 2006");
}`
		assertNoError(t, input)
	})
}

func TestReturnStatement(t *testing.T) {
	t.Run("pass: without argument", func(t *testing.T) {
		input := `
sub foo {
	return;
}`
		assertNoError(t, input)
	})

	t.Run("pass: with argument", func(t *testing.T) {
		input := `
sub vcl_recv {
	#Fastly recv
	return (pass);
}`
		assertNoError(t, input)
	})

	t.Run("sub: return correct type", func(t *testing.T) {
		input := `
sub custom_sub INTEGER {
	#Fastly recv
	return 1;
}`
		assertNoError(t, input)
	})

	t.Run("sub: return empty statement", func(t *testing.T) {
		input := `
sub custom_sub INTEGER {
	return;
}`
		assertError(t, input)
	})

	t.Run("sub: return wrong type", func(t *testing.T) {
		input := `
sub custom_sub INTEGER {
	return (req.http.foo);
}`
		assertError(t, input)
	})

	t.Run("sub: return action", func(t *testing.T) {
		input := `
sub custom_sub INTEGER {
	return (pass);
}`
		assertError(t, input)
	})

	t.Run("sub: return value as action", func(t *testing.T) {
		input := `
sub custom_sub INTEGER {
	return (1);
}`
		assertError(t, input)
	})

	t.Run("sub: return local value", func(t *testing.T) {
		input := `
sub custom_sub INTEGER {
	declare local var.tmp INTEGER;
	set var.tmp = 10;
	return var.tmp;
}`
		assertNoError(t, input)
	})

	t.Run("sub: return value contains operations", func(t *testing.T) {
		input := `
sub get_str STRING {
	declare local var.tmp STRING;
	set var.tmp = "foo";
	return var.tmp "bar";
}`
		assertError(t, input)
	})

	t.Run("sub: return value contains jibber", func(t *testing.T) {
		input := `
sub get_str STRING {
	declare local var.tmp STRING;
	set var.tmp = "foo";
	return +-var.tmp;
}`
		assertError(t, input)
	})

	t.Run("sub: bool return value is allowed to have operations", func(t *testing.T) {
		input := `
sub get_bool BOOL {
	declare local var.tmp STRING;
	set var.tmp = "foo";
	return std.strlen(var.tmp) > 5;
}`
		assertNoError(t, input)
	})

}

func TestBlockSyntaxInsideBlockStatement(t *testing.T) {
	input := `
sub vcl_recv {
	#Fastly recv
	{
		log "vcl_recv";
	}
}`
	assertNoError(t, input)
}

func TestBlockSyntaxInsideBlockStatementmultiply(t *testing.T) {
	input := `
sub vcl_recv {
	#Fastly recv
	{
		{
			log "vcl_recv";
		}
	}
}`
	assertNoError(t, input)
}

func TestRegexExpressionIsInvalid(t *testing.T) {
	t.Run("pass", func(t *testing.T) {
		input := `
sub vcl_recv {
	#Fastly recv
	if (req.url ~ "^/([^\?]*)?(\?.*)?$") {
		restart;
	}
}`
		assertNoError(t, input)
	})

	t.Run("error: invalid regex", func(t *testing.T) {
		input := `
sub vcl_recv {
	#Fastly recv
	if (req.url ~ "^/([^\?]*)?(\?.*?$") {
		restart;
	}
}`
		assertError(t, input)
	})
}

func TestUnusedAcls(t *testing.T) {
	t.Run("pass", func(t *testing.T) {
		input := `
acl foo {}
sub bar {
	if (client.ip ~ foo) {}
}
`
		vcl, err := parser.New(lexer.NewFromString(input)).ParseVCL()
		if err != nil {
			t.Errorf("unexpected parser error: %s", err)
			t.FailNow()
		}

		l := New()
		l.Lint(vcl, context.New(), true)
		if len(l.Errors) == 0 {
			t.Errorf("Expect one lint error but empty returned")
		}
	})
	t.Run("raise unused error", func(t *testing.T) {
		input := `
acl foo {}
`
		vcl, err := parser.New(lexer.NewFromString(input)).ParseVCL()
		if err != nil {
			t.Errorf("unexpected parser error: %s", err)
			t.FailNow()
		}

		l := New()
		l.Lint(vcl, context.New(), true)
		if len(l.Errors) == 0 {
			t.Errorf("Expect one lint error but empty returned")
		}
	})
}

func TestUnusedTables(t *testing.T) {
	t.Run("pass", func(t *testing.T) {
		input := `
table foo {}
sub bar {
	set req.http.Foo = table.lookup(foo, "bar");
}
`
		vcl, err := parser.New(lexer.NewFromString(input)).ParseVCL()
		if err != nil {
			t.Errorf("unexpected parser error: %s", err)
			t.FailNow()
		}

		l := New()
		l.Lint(vcl, context.New(), true)
		if len(l.Errors) == 0 {
			t.Errorf("Expect one lint error but empty returned")
		}
	})
	t.Run("raise unused error", func(t *testing.T) {
		input := `
table foo {}
`
		vcl, err := parser.New(lexer.NewFromString(input)).ParseVCL()
		if err != nil {
			t.Errorf("unexpected parser error: %s", err)
			t.FailNow()
		}

		l := New()
		l.Lint(vcl, context.New(), true)
		if len(l.Errors) == 0 {
			t.Errorf("Expect one lint error but empty returned")
		}
	})
}

func TestUnusedBackend(t *testing.T) {
	t.Run("pass", func(t *testing.T) {
		input := `
backend foo {}
sub vcl_recl {
	set req.backend = foo;
}
`
		vcl, err := parser.New(lexer.NewFromString(input)).ParseVCL()
		if err != nil {
			t.Errorf("unexpected parser error: %s", err)
			t.FailNow()
		}

		l := New()
		l.Lint(vcl, context.New(), true)
		if len(l.Errors) == 0 {
			t.Errorf("Expect one lint error but empty returned")
		}
	})
	t.Run("raise unused error", func(t *testing.T) {
		input := `
backend foo {}
`
		vcl, err := parser.New(lexer.NewFromString(input)).ParseVCL()
		if err != nil {
			t.Errorf("unexpected parser error: %s", err)
			t.FailNow()
		}

		l := New()
		l.Lint(vcl, context.New(), true)
		if len(l.Errors) == 0 {
			t.Errorf("Expect one lint error but empty returned")
		}
	})
}

func TestUnusedSubroutine(t *testing.T) {
	t.Run("pass", func(t *testing.T) {
		input := `
sub foo {}
sub vcl_recl {
	call foo;
}
`
		vcl, err := parser.New(lexer.NewFromString(input)).ParseVCL()
		if err != nil {
			t.Errorf("unexpected parser error: %s", err)
			t.FailNow()
		}

		l := New()
		l.Lint(vcl, context.New(), true)
		if len(l.Errors) == 0 {
			t.Errorf("Expect one lint error but empty returned")
		}
	})
	t.Run("raise unused error", func(t *testing.T) {
		input := `
sub foo {}
`
		vcl, err := parser.New(lexer.NewFromString(input)).ParseVCL()
		if err != nil {
			t.Errorf("unexpected parser error: %s", err)
			t.FailNow()
		}

		l := New()
		l.Lint(vcl, context.New(), true)
		if len(l.Errors) == 0 {
			t.Errorf("Expect one lint error but empty returned")
		}
	})
}

func TestUnusedVariable(t *testing.T) {
	t.Run("pass", func(t *testing.T) {
		input := `
sub vcl_recv {
	declare local var.bar STRING;
}
`
		vcl, err := parser.New(lexer.NewFromString(input)).ParseVCL()
		if err != nil {
			t.Errorf("unexpected parser error: %s", err)
			t.FailNow()
		}

		l := New()
		l.Lint(vcl, context.New(), true)
		if len(l.Errors) == 0 {
			t.Errorf("Expect one lint error but empty returned")
		}
	})
	t.Run("raise unused error", func(t *testing.T) {
		input := `
sub vcl_recv {
	declare local var.bar STRING;
	set var.bar = "baz";
}
`
		vcl, err := parser.New(lexer.NewFromString(input)).ParseVCL()
		if err != nil {
			t.Errorf("unexpected parser error: %s", err)
			t.FailNow()
		}

		l := New()
		l.Lint(vcl, context.New(), true)
		if len(l.Errors) == 0 {
			t.Errorf("Expect one lint error but empty returned")
		}
	})
}

// https://github.com/ysugimoto/falco/issues/39
func TestPassIssue39(t *testing.T) {
	t.Run("pass", func(t *testing.T) {
		input := `
sub vcl_fetch {
	### FASTLY fetch
    if (parse_time_delta(beresp.http.Edge-Control:cache-maxage) >= 0) {
      set beresp.ttl = parse_time_delta(beresp.http.Edge-Control:cache-maxage);
    }
    return(deliver);
}
`
		assertNoError(t, input)
	})
}

func TestSubroutineHoisting(t *testing.T) {
	t.Run("pass", func(t *testing.T) {
		input := `
sub vcl_recv {
	### FASTLY recv
	call hoisted_subroutine;
	return(lookup);
}

sub hoisted_subroutine {
	set req.http.X-Subrountine-Hoisted = "yes";
}
`
		assertNoError(t, input)
	})
}

func TestLintPenaltyboxStatement(t *testing.T) {
	t.Run("pass", func(t *testing.T) {
		input := `
penaltybox ip_pb {}
`
		assertNoError(t, input)
	})

	t.Run("pass with comments", func(t *testing.T) {
		input := `
penaltybox ip_pb {
	// This is a comment
}
`
		assertNoError(t, input)
	})

	t.Run("invalid penaltybox name", func(t *testing.T) {
		input := `
penaltybox vcl-recv {}
	`
		assertError(t, input)
	})

	t.Run("duplicate penaltybox declared", func(t *testing.T) {
		input := `
penaltybox ip_pb {}
penaltybox ip_pb {}
	`
		assertError(t, input)
	})

	t.Run("penaltybox block is not empty", func(t *testing.T) {
		input := `
penaltybox ip_pb {
	set var.bar = "baz";
}
`
		assertError(t, input)
	})

	t.Run("penaltybox variable should be pass if it is defined", func(t *testing.T) {
		input := `
penaltybox ip_pb {}
ratecounter counter_60 {}

sub test_sub{
	declare local var.ratelimit_exceeded BOOL;
	set var.ratelimit_exceeded = ratelimit.check_rate(
		digest.hash_sha256("123"),
		counter_60,
		1,
		60,
		135,
		ip_pb,
		2m);
}
`
		assertNoError(t, input)
	})

	t.Run("penaltybox variable should be defined", func(t *testing.T) {
		input := `
ratecounter counter_60 {}

sub test_sub{
	declare local var.ratelimit_exceeded BOOL;
	set var.ratelimit_exceeded = ratelimit.check_rate(
		digest.hash_sha256("123"),
		counter_60,
		1,
		60,
		135,
		ip_pb,
		2m);
}
`
		assertError(t, input)
	})
}

func TestLintRatecounterStatement(t *testing.T) {
	t.Run("pass", func(t *testing.T) {
		input := `
ratecounter req_counter {}
`
		assertNoError(t, input)
	})

	t.Run("pass with comments", func(t *testing.T) {
		input := `
ratecounter req_counter {
	// This is a comment
}
`
		assertNoError(t, input)
	})

	t.Run("invalid ratecounter name", func(t *testing.T) {
		input := `
ratecounter vcl-recv {}
	`
		assertError(t, input)
	})

	t.Run("duplicate ratecounter declared", func(t *testing.T) {
		input := `
ratecounter req_counter {}
ratecounter req_counter {}
	`
		assertError(t, input)
	})

	t.Run("ratecounter block is not empty", func(t *testing.T) {
		input := `
ratecounter req_counter {
	set var.bar = "baz";
}
`
		assertError(t, input)
	})
<<<<<<< HEAD
}

func TestLintGotoStatement(t *testing.T) {
	t.Run("pass", func(t *testing.T) {
		input := `
	sub foo {
		declare local var.x INTEGER;
		set var.x = 1;

		goto set_and_update;

		if (var.x == 1) {
			set var.x = 2;
		}

		set_and_update:
		set var.x = 3;
	}
	`

		assertNoError(t, input)
	})

	t.Run("only one destination is allowed", func(t *testing.T) {
		input := `
	sub foo {
		declare local var.x INTEGER;
		set var.x = 1;

		goto set_and_update;

		if (var.x == 1) {
			set var.x = 2;
		}

		set_and_update:
		set var.x = 3;
		set_and_update:
	}
	`

		assertError(t, input)
	})

	t.Run("undefined goto destination", func(t *testing.T) {
		input := `
	sub foo {
		declare local var.x INTEGER;
		set var.x = 1;

		if (var.x == 1) {
			set var.x = 2;
		}

		set_and_update:
		set var.x = 3;
	}
	`

		assertError(t, input)
	})

	t.Run("goto scope should be one subroutine", func(t *testing.T) {
		input := `
	sub some_function {
		goto foo;
	}
	
	sub another_function {
		foo:
	}
	`

=======

	t.Run("ratecounter variable should be pass if it is defined", func(t *testing.T) {
		input := `
penaltybox ip_pb {}
ratecounter counter_60 {}

sub test_sub{
	declare local var.ratelimit_exceeded BOOL;
	set var.ratelimit_exceeded = ratelimit.check_rate(
		digest.hash_sha256("123"),
		counter_60,
		1,
		60,
		135,
		ip_pb,
		2m);
}
`
		assertNoError(t, input)
	})

	t.Run("ratecounter variable should be defined", func(t *testing.T) {
		input := `
penaltybox ip_pb {}

sub test_sub{
	declare local var.ratelimit_exceeded BOOL;
	set var.ratelimit_exceeded = ratelimit.check_rate(
		digest.hash_sha256("123"),
		counter_60,
		1,
		60,
		135,
		ip_pb,
		2m);
}
`
		assertError(t, input)
	})

	t.Run("ratecounter bucket variables should pass if the ratecounter is defined", func(t *testing.T) {
		input := `
ratecounter counter_60 {}

sub test_sub{
	set req.http.X-ERL:tls_bucket_10s = std.itoa(ratecounter.counter_60.bucket.10s);
}
`
		assertNoError(t, input)
	})

	t.Run("ratecounter bucket variables should not pass if the ratecounter is not defined", func(t *testing.T) {
		input := `
ratecounter counter_60 {}

sub test_sub{
	set req.http.X-ERL:tls_rate_10s = std.itoa(ratecounter.counter.bucket.10s);
}
`
		assertError(t, input)
	})

	t.Run("ratecounter bucket variables should exist", func(t *testing.T) {
		input := `
ratecounter counter_60 {}

sub test_sub{
	set req.http.X-ERL:tls_bucket_10s = std.itoa(ratecounter.counter_60.bucket.100s);
}
`
>>>>>>> 122b96f6
		assertError(t, input)
	})
}<|MERGE_RESOLUTION|>--- conflicted
+++ resolved
@@ -1756,81 +1756,6 @@
 `
 		assertError(t, input)
 	})
-<<<<<<< HEAD
-}
-
-func TestLintGotoStatement(t *testing.T) {
-	t.Run("pass", func(t *testing.T) {
-		input := `
-	sub foo {
-		declare local var.x INTEGER;
-		set var.x = 1;
-
-		goto set_and_update;
-
-		if (var.x == 1) {
-			set var.x = 2;
-		}
-
-		set_and_update:
-		set var.x = 3;
-	}
-	`
-
-		assertNoError(t, input)
-	})
-
-	t.Run("only one destination is allowed", func(t *testing.T) {
-		input := `
-	sub foo {
-		declare local var.x INTEGER;
-		set var.x = 1;
-
-		goto set_and_update;
-
-		if (var.x == 1) {
-			set var.x = 2;
-		}
-
-		set_and_update:
-		set var.x = 3;
-		set_and_update:
-	}
-	`
-
-		assertError(t, input)
-	})
-
-	t.Run("undefined goto destination", func(t *testing.T) {
-		input := `
-	sub foo {
-		declare local var.x INTEGER;
-		set var.x = 1;
-
-		if (var.x == 1) {
-			set var.x = 2;
-		}
-
-		set_and_update:
-		set var.x = 3;
-	}
-	`
-
-		assertError(t, input)
-	})
-
-	t.Run("goto scope should be one subroutine", func(t *testing.T) {
-		input := `
-	sub some_function {
-		goto foo;
-	}
-	
-	sub another_function {
-		foo:
-	}
-	`
-
-=======
 
 	t.Run("ratecounter variable should be pass if it is defined", func(t *testing.T) {
 		input := `
@@ -1901,7 +1826,81 @@
 	set req.http.X-ERL:tls_bucket_10s = std.itoa(ratecounter.counter_60.bucket.100s);
 }
 `
->>>>>>> 122b96f6
+		assertError(t, input)
+	})
+}
+
+func TestLintGotoStatement(t *testing.T) {
+	t.Run("pass", func(t *testing.T) {
+		input := `
+	sub foo {
+		declare local var.x INTEGER;
+		set var.x = 1;
+
+		goto set_and_update;
+
+		if (var.x == 1) {
+			set var.x = 2;
+		}
+
+		set_and_update:
+		set var.x = 3;
+	}
+	`
+
+		assertNoError(t, input)
+	})
+
+	t.Run("only one destination is allowed", func(t *testing.T) {
+		input := `
+	sub foo {
+		declare local var.x INTEGER;
+		set var.x = 1;
+
+		goto set_and_update;
+
+		if (var.x == 1) {
+			set var.x = 2;
+		}
+
+		set_and_update:
+		set var.x = 3;
+		set_and_update:
+	}
+	`
+
+		assertError(t, input)
+	})
+
+	t.Run("undefined goto destination", func(t *testing.T) {
+		input := `
+	sub foo {
+		declare local var.x INTEGER;
+		set var.x = 1;
+
+		if (var.x == 1) {
+			set var.x = 2;
+		}
+
+		set_and_update:
+		set var.x = 3;
+	}
+	`
+
+		assertError(t, input)
+	})
+
+	t.Run("goto scope should be one subroutine", func(t *testing.T) {
+		input := `
+	sub some_function {
+		goto foo;
+	}
+	
+	sub another_function {
+		foo:
+	}
+	`
+
 		assertError(t, input)
 	})
 }