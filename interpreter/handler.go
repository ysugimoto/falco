package interpreter

import (
	"io"
	ghttp "net/http"
	"strings"

	"github.com/pkg/errors"
	"github.com/ysugimoto/falco/interpreter/exception"
	"github.com/ysugimoto/falco/interpreter/http"
	"github.com/ysugimoto/falco/interpreter/limitations"
	"github.com/ysugimoto/falco/interpreter/variable"
)

// Implements http.Handler
func (i *Interpreter) ServeHTTP(w ghttp.ResponseWriter, r *ghttp.Request) {
	i.Debugger.Message("Request Incoming =========>")
	defer i.Debugger.Message("<========= Request finished")
	// Prevent deadlock if simulator is a backend for itself.
	if strings.Contains(r.Header.Get("Fastly-FF"), variable.FALCO_SERVER_HOSTNAME) {
		ghttp.Error(w, "loop detected", ghttp.StatusServiceUnavailable)
		return
	}
	i.lock.Lock()
	defer i.lock.Unlock()

	if err := i.ProcessInit(http.WrapRequest(r)); err != nil {
		ghttp.Error(w, err.Error(), ghttp.StatusInternalServerError)
		return
	}

	handleError := func(err error) {
		// If debug is true, print with stacktrace
		i.process.Error = err
		if re, ok := errors.Cause(err).(*exception.Exception); ok {
			i.Debugger.Message(re.Error())
		} else {
			i.Debugger.Message(err.Error())
		}
	}

	err := i.ProcessRecv()
	if err != nil {
		handleError(err)
	}
	// Check response limitations in Fastly
	if i.ctx.Response != nil {
		if err := limitations.CheckFastlyResponseLimit(i.ctx.Response); err != nil {
			handleError(err)
		}
	}

	i.process.Restarts = i.ctx.Restarts
	i.process.Backend = i.ctx.Backend

	switch {
	case i.ctx.IsPurgeRequest:
		// If the service received purge request, send accepted response
		i.sendPurgeRequestResponse(w, err)
	case i.ctx.IsActualResponse:
		// If we need to respond actual response, send it
		i.sendResponse(w)
	default:
		// Otherwise, responds process flow JSON
		i.sendProcessResponse(w)
	}
}

func (i *Interpreter) sendProcessResponse(w ghttp.ResponseWriter) {
	if i.process.Error != nil {
		w.WriteHeader(ghttp.StatusInternalServerError)
	} else {
		w.WriteHeader(ghttp.StatusOK)
	}

	out, err := i.process.Finalize(i.ctx.Response)
	if err != nil {
		ghttp.Error(w, err.Error(), ghttp.StatusInternalServerError)
		return
	}
	w.Write(out) // nolint:errcheck
}

<<<<<<< HEAD
func (i *Interpreter) sendResponse(w ghttp.ResponseWriter) {
	// If response is not created (e.g backend is not determined), send Bad Gateway response
	if i.ctx.Response == nil {
		w.WriteHeader(ghttp.StatusBadGateway)
		io.WriteString(w, "Bad Gateway") // nolint:errcheck
		return
	}

	h := w.Header()
	for key, val := range i.ctx.Response.Header {
		for i := range val {
			h.Add(key, val[i])
		}
	}
	w.WriteHeader(i.ctx.Response.StatusCode)
	io.Copy(w, i.ctx.Response.Body) // nolint:errcheck
=======
func (i *Interpreter) sendResponse(w http.ResponseWriter) {
	// We have to use (*http.Response).Write(io.Writer)
	// in order to write custom status text which is set via obj.response variable.
	//
	// Typically, on handling HTTP, http.ResponseWriter interface is enough to respond regular HTTP specs
	// but could not set custom status text on the status line.
	//
	// Fortunately (*http.Response).Write(io.Writer) method will support to output custom status text
	// so we need to send HTTP response via this method.
	i.ctx.Response.Write(w) // nolint:errcheck
>>>>>>> 3e892497
}

func (i *Interpreter) sendPurgeRequestResponse(w ghttp.ResponseWriter, err error) {
	// https://www.fastly.com/documentation/guides/full-site-delivery/purging/authenticating-api-purge-requests/#purging-urls-with-an-api-token
	w.Header().Set("Content-Type", "application/json")

	// If our runtime could not accept purge request, send error response
	if err != nil {
		w.WriteHeader(ghttp.StatusBadRequest)
		io.WriteString(w, `{"status": "ng", "id": "falco_purge_rejection"}`) // nolint:errcheck
		return
	}
	w.WriteHeader(ghttp.StatusOK)
	io.WriteString(w, `{"status": "ok", "id": "falco_purge_acceptance"}`) // nolint:errcheck
}<|MERGE_RESOLUTION|>--- conflicted
+++ resolved
@@ -81,7 +81,6 @@
 	w.Write(out) // nolint:errcheck
 }
 
-<<<<<<< HEAD
 func (i *Interpreter) sendResponse(w ghttp.ResponseWriter) {
 	// If response is not created (e.g backend is not determined), send Bad Gateway response
 	if i.ctx.Response == nil {
@@ -90,16 +89,6 @@
 		return
 	}
 
-	h := w.Header()
-	for key, val := range i.ctx.Response.Header {
-		for i := range val {
-			h.Add(key, val[i])
-		}
-	}
-	w.WriteHeader(i.ctx.Response.StatusCode)
-	io.Copy(w, i.ctx.Response.Body) // nolint:errcheck
-=======
-func (i *Interpreter) sendResponse(w http.ResponseWriter) {
 	// We have to use (*http.Response).Write(io.Writer)
 	// in order to write custom status text which is set via obj.response variable.
 	//
@@ -109,7 +98,6 @@
 	// Fortunately (*http.Response).Write(io.Writer) method will support to output custom status text
 	// so we need to send HTTP response via this method.
 	i.ctx.Response.Write(w) // nolint:errcheck
->>>>>>> 3e892497
 }
 
 func (i *Interpreter) sendPurgeRequestResponse(w ghttp.ResponseWriter, err error) {
