--- conflicted
+++ resolved
@@ -11,13 +11,8 @@
 func findProcessMark(comments ast.Comments) (string, bool) {
 	for i := range comments {
 		l := strings.TrimLeft(comments[i].Value, " */#")
-<<<<<<< HEAD
-		if cutted, found := strings.CutPrefix(l, "@process"); found {
-			return strings.TrimSpace(cutted), true
-=======
 		if process, found := strings.CutPrefix(l, "@process"); found {
 			return strings.TrimSpace(process), true
->>>>>>> f3bb1e36
 		}
 	}
 
