--- conflicted
+++ resolved
@@ -243,11 +243,7 @@
 		}
 		return true, nil
 	case WAF_INBOUND_ANOMALY_SCORE:
-<<<<<<< HEAD
-		if _, err = doAssign(ctx.WafInbouldAnomalyScore, operator, val); err != nil {
-=======
-		if err := doAssign(ctx.WafInboundAnomalyScore, operator, val); err != nil {
->>>>>>> d2993141
+		if _, err = doAssign(ctx.WafInboundAnomalyScore, operator, val); err != nil {
 			return true, errors.WithStack(err)
 		}
 		return true, nil
@@ -289,11 +285,7 @@
 		}
 		return true, nil
 	case WAF_SESSION_FIXATION_SCORE:
-<<<<<<< HEAD
 		if _, err = doAssign(ctx.WafSesionFixationScore, operator, val); err != nil {
-=======
-		if err := doAssign(ctx.WafSessionFixationScore, operator, val); err != nil {
->>>>>>> d2993141
 			return true, errors.WithStack(err)
 		}
 		return true, nil
@@ -307,23 +299,17 @@
 			return true, errors.WithStack(err)
 		}
 		return true, nil
-<<<<<<< HEAD
-	case WAF_FAILURES,
-		WAF_PHP_INJECTION_SCORE,
-		WAF_RCE_SCORE:
-=======
 	case WAF_PHP_INJECTION_SCORE:
-		if err := doAssign(ctx.WafPHPInjectionScore, operator, val); err != nil {
+		if _, err := doAssign(ctx.WafPHPInjectionScore, operator, val); err != nil {
 			return true, errors.WithStack(err)
 		}
 		return true, nil
 	case WAF_RCE_SCORE:
-		if err := doAssign(ctx.WafRCEScore, operator, val); err != nil {
+		if _, err := doAssign(ctx.WafRCEScore, operator, val); err != nil {
 			return true, errors.WithStack(err)
 		}
 		return true, nil
 	case WAF_FAILURES:
->>>>>>> d2993141
 		return false, errors.WithStack(fmt.Errorf(
 			"Variable %s could not set value", name,
 		))
