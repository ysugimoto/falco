--- conflicted
+++ resolved
@@ -21,16 +21,11 @@
 	unhealthy.Store(false)
 	return &AllScopeVariables{
 		ctx: &context.Context{
-<<<<<<< HEAD
 			Request: http.WrapRequest(
 				&ghttp.Request{
 					URL: parsedUrl,
 				},
 			),
-=======
-			Request: &http.Request{
-				URL: parsedUrl,
-			},
 			Backends: map[string]*value.Backend{
 				"healthy": {
 					Value: &ast.BackendDeclaration{
@@ -56,7 +51,6 @@
 			Penaltyboxes: map[string]*value.Penaltybox{
 				"pb": value.NewPenaltybox(nil),
 			},
->>>>>>> 0b664bb1
 		},
 	}
 }
