package variable

import (
	"bytes"
	"crypto/md5"
	"crypto/sha256"
	"encoding/base64"
	"fmt"
	"io"
	"math"
	"net"
	"net/http"
	"net/url"
	"os"
	"path/filepath"
	"strconv"
	"strings"
	"time"

	"github.com/avct/uasurfer"
	"github.com/pkg/errors"
	"github.com/rs/xid"
	"github.com/ysugimoto/falco/interpreter/context"
	"github.com/ysugimoto/falco/interpreter/exception"
	"github.com/ysugimoto/falco/interpreter/limitations"
	"github.com/ysugimoto/falco/interpreter/value"
)

// Enables to access variables for all scopes
// see: https://docs.google.com/spreadsheets/d/1uV9yRdOpMQxyMm50VRBA1MDQIkcgg_cwPAgslhqatgw/edit#gid=258583317
type AllScopeVariables struct {
	Variable
	ctx *context.Context
}

func NewAllScopeVariables(ctx *context.Context) *AllScopeVariables {
	return &AllScopeVariables{
		ctx: ctx,
	}
}

// return unescaped path value from the specified URL
// this function makes the best effort to get the raw path
// even when standard EscapedPath() chooses escaped version
func getRawUrlPath(u *url.URL) string {
	result := u.EscapedPath()
	if u.RawPath != "" && result != u.RawPath {
		result = u.RawPath
	}
	return result
}

// nolint: funlen,gocognit,gocyclo
func (v *AllScopeVariables) Get(s context.Scope, name string) (value.Value, error) {
	req := v.ctx.Request

	switch name {
	case BEREQ_IS_CLUSTERING:
		if v := lookupOverride(v.ctx, name); v != nil {
			return v, nil
		}
		return &value.Boolean{Value: false}, nil
	case CLIENT_CLASS_BOT:
		if v := lookupOverride(v.ctx, name); v != nil {
			return v, nil
		}
		ua := uasurfer.Parse(req.Header.Get("User-Agent"))
		return &value.Boolean{Value: ua.IsBot()}, nil
	case CLIENT_CLASS_BROWSER:
		if v := lookupOverride(v.ctx, name); v != nil {
			return v, nil
		}
		ua := uasurfer.Parse(req.Header.Get("User-Agent"))
		return &value.Boolean{Value: ua.Browser.Name > 0}, nil

	// Following values are always false in interpreter
	// because they seem to be able to set in Fastly edge architecture
	// Or not be publicly its spec
	case CLIENT_CLASS_CHECKER,
		CLIENT_CLASS_DOWNLOADER,
		CLIENT_CLASS_FEEDREADER,
		CLIENT_CLASS_FILTER,
		CLIENT_CLASS_MASQUERADING,
		CLIENT_CLASS_SPAM,
		CLIENT_PLATFORM_MEDIAPLAYER,
		REQ_BACKEND_IS_SHIELD,
		REQ_IS_BACKGROUND_FETCH,
		REQ_IS_CLUSTERING,
		REQ_IS_ESI_SUBREQ,
		RESP_STALE,
		RESP_STALE_IS_ERROR,
		RESP_STALE_IS_REVALIDATING,
		WORKSPACE_OVERFLOWED:
		if v := lookupOverride(v.ctx, name); v != nil {
			return v, nil
		}
		return &value.Boolean{Value: false}, nil

	case CLIENT_DISPLAY_TOUCHSCREEN:
		if v := lookupOverride(v.ctx, name); v != nil {
			return v, nil
		}
		ua := uasurfer.Parse(req.Header.Get("User-Agent"))
		isTouch := ua.DeviceType == uasurfer.DevicePhone ||
			ua.DeviceType == uasurfer.DeviceTablet ||
			ua.DeviceType == uasurfer.DeviceWearable
		return &value.Boolean{Value: isTouch}, nil
	case CLIENT_PLATFORM_EREADER:
		if v := lookupOverride(v.ctx, name); v != nil {
			return v, nil
		}
		ua := uasurfer.Parse(req.Header.Get("User-Agent"))
		return &value.Boolean{Value: ua.OS.Name == uasurfer.OSKindle}, nil
	case CLIENT_PLATFORM_GAMECONSOLE:
		if v := lookupOverride(v.ctx, name); v != nil {
			return v, nil
		}
		ua := uasurfer.Parse(req.Header.Get("User-Agent"))
		isGame := ua.OS.Name == uasurfer.OSPlaystation ||
			ua.OS.Name == uasurfer.OSXbox ||
			ua.OS.Name == uasurfer.OSNintendo
		return &value.Boolean{Value: isGame}, nil
	case CLIENT_PLATFORM_MOBILE:
		if v := lookupOverride(v.ctx, name); v != nil {
			return v, nil
		}
		ua := uasurfer.Parse(req.Header.Get("User-Agent"))
		return &value.Boolean{Value: ua.DeviceType == uasurfer.DevicePhone}, nil
	case CLIENT_PLATFORM_SMARTTV:
		if v := lookupOverride(v.ctx, name); v != nil {
			return v, nil
		}
		ua := uasurfer.Parse(req.Header.Get("User-Agent"))
		return &value.Boolean{Value: ua.DeviceType == uasurfer.DeviceTV}, nil
	case CLIENT_PLATFORM_TABLET:
		if v := lookupOverride(v.ctx, name); v != nil {
			return v, nil
		}
		ua := uasurfer.Parse(req.Header.Get("User-Agent"))
		return &value.Boolean{Value: ua.DeviceType == uasurfer.DeviceTablet}, nil
	case CLIENT_PLATFORM_TVPLAYER:
		if v := lookupOverride(v.ctx, name); v != nil {
			return v, nil
		}
		ua := uasurfer.Parse(req.Header.Get("User-Agent"))
		return &value.Boolean{Value: ua.DeviceType == uasurfer.DeviceTV}, nil
	case CLIENT_PLATFORM_MODEL:
		if v := lookupOverride(v.ctx, name); v != nil {
			return v, nil
		}
		return &value.String{
			Value: getPlatformModel(req.Header.Get("User-Agent")),
		}, nil
	case CLIENT_PLATFORM_VENDOR:
		if v := lookupOverride(v.ctx, name); v != nil {
			return v, nil
		}
		return &value.String{
			Value: getPlatformVendor(req.Header.Get("User-Agent")),
		}, nil
	case CLIENT_SESS_TIMEOUT:
		return v.ctx.ClientSessTimeout, nil
	case FASTLY_INFO_EDGE_IS_TLS:
		if v := lookupOverride(v.ctx, name); v != nil {
			return v, nil
		}
		return &value.Boolean{Value: req.TLS != nil}, nil
	case FASTLY_INFO_IS_H2:
		if v := lookupOverride(v.ctx, name); v != nil {
			return v, nil
		}
		return &value.Boolean{Value: req.ProtoMajor == 2}, nil
	case FASTLY_INFO_IS_H3:
		if v := lookupOverride(v.ctx, name); v != nil {
			return v, nil
		}
		return &value.Boolean{Value: req.ProtoMajor == 3}, nil
	case FASTLY_INFO_HOST_HEADER:
		if v := lookupOverride(v.ctx, name); v != nil {
			return v, nil
		}
		return &value.String{Value: v.ctx.OriginalHost}, nil
	case FASTLY_INFO_H2_FINGERPRINT:
		if v := lookupOverride(v.ctx, name); v != nil {
			return v, nil
		}
		if req.ProtoMajor != 2 {
			return &value.String{}, nil
		}
		// Format is undocumented, returning the value seen with the fiddle client.
		if v := lookupOverride(v.ctx, name); v != nil {
			return v, nil
		}
		return &value.String{Value: "|00|1:0:0:16|m,s,p,a"}, nil

	// Backend is always healthy on simulator
	case REQ_BACKEND_HEALTHY:
		return &value.Boolean{Value: true}, nil

	case REQ_IS_SSL:
		return &value.Boolean{Value: req.TLS != nil}, nil
	case REQ_PROTOCOL:
		protocol := "http"
		if req.TLS != nil {
			protocol = "https"
		}
		return &value.String{Value: protocol}, nil
	case CLIENT_GEO_LATITUDE:
		if v := lookupOverride(v.ctx, name); v != nil {
			return v, nil
		}
		return &value.Float{Value: 37.7786941}, nil
	case CLIENT_GEO_LONGITUDE:
		if v := lookupOverride(v.ctx, name); v != nil {
			return v, nil
		}
		return &value.Float{Value: -122.3981452}, nil
	case FASTLY_ERROR:
		if v := lookupOverride(v.ctx, name); v != nil {
			return v, nil
		}
		return &value.String{Value: ""}, nil
	case MATH_1_PI:
		return &value.Float{Value: 1 / math.Pi}, nil
	case MATH_2_PI:
		return &value.Float{Value: 2 / math.Pi}, nil
	case MATH_2_SQRTPI:
		return &value.Float{Value: 2 / math.SqrtPi}, nil
	case MATH_2PI:
		return &value.Float{Value: 2 * math.Pi}, nil
	case MATH_E:
		return &value.Float{Value: math.E}, nil
	case MATH_FLOAT_EPSILON:
		return &value.Float{Value: math.Pow(2, -52)}, nil
	case MATH_FLOAT_MAX:
		return &value.Float{Value: math.MaxFloat64}, nil
	case MATH_FLOAT_MIN:
		return &value.Float{Value: math.SmallestNonzeroFloat64}, nil
	case MATH_LN10:
		return &value.Float{Value: math.Ln10}, nil
	case MATH_LN2:
		return &value.Float{Value: math.Ln2}, nil
	case MATH_LOG10E:
		return &value.Float{Value: math.Log10E}, nil
	case MATH_LOG2E:
		return &value.Float{Value: math.Log2E}, nil
	case MATH_NAN:
		return &value.Float{IsNAN: true}, nil
	case MATH_NEG_HUGE_VAL:
		return &value.Float{IsNegativeInf: true}, nil
	case MATH_NEG_INFINITY:
		return &value.Float{IsNegativeInf: true}, nil
	case MATH_PHI:
		return &value.Float{Value: math.Phi}, nil
	case MATH_PI:
		return &value.Float{Value: math.Pi}, nil
	case MATH_PI_2:
		return &value.Float{Value: math.Pi / 2}, nil
	case MATH_PI_4:
		return &value.Float{Value: math.Pi / 4}, nil
	case MATH_POS_HUGE_VAL:
		return &value.Float{IsPositiveInf: true}, nil
	case MATH_POS_INFINITY:
		return &value.Float{IsPositiveInf: true}, nil
	case MATH_SQRT1_2:
		return &value.Float{Value: 1 / math.Sqrt2}, nil
	case MATH_SQRT2:
		return &value.Float{Value: math.Sqrt2}, nil
	case MATH_TAU:
		return &value.Float{Value: math.Pi * 2}, nil

	// AS Number always indicates "Reserved" defined by RFC7300
	// see: https://datatracker.ietf.org/doc/html/rfc7300
	case CLIENT_AS_NUMBER:
		if v := lookupOverride(v.ctx, name); v != nil {
			return v, nil
		}
		return &value.Integer{Value: 4294967294}, nil
	case CLIENT_AS_NAME:
		if v := lookupOverride(v.ctx, name); v != nil {
			return v, nil
		}
		return &value.String{Value: "Reserved"}, nil

	// Client display infos are unknown. Always returns -1
	case CLIENT_DISPLAY_HEIGHT,
		CLIENT_DISPLAY_PPI,
		CLIENT_DISPLAY_WIDTH:
		if v := lookupOverride(v.ctx, name); v != nil {
			return v, nil
		}
		return &value.Integer{Value: -1}, nil

	// Client geo values always return 0
	case CLIENT_GEO_AREA_CODE,
		CLIENT_GEO_METRO_CODE,
		CLIENT_GEO_UTC_OFFSET:
		if v := lookupOverride(v.ctx, name); v != nil {
			return v, nil
		}
		return &value.Integer{Value: 0}, nil

	// Alias of client.geo.utc_offset
	case CLIENT_GEO_GMT_OFFSET:
		return v.Get(s, "client.geo.utc_offset")

	// Client could not fully identified so returns false
	case CLIENT_IDENTIFIED:
		if v := lookupOverride(v.ctx, name); v != nil {
			return v, nil
		}
		return &value.Boolean{Value: false}, nil

	case CLIENT_PORT:
		idx := strings.LastIndex(req.RemoteAddr, ":")
		if idx == -1 {
			return &value.Integer{Value: 0}, nil
		}
		port := req.RemoteAddr[idx+1:]
		if num, err := strconv.ParseInt(port, 10, 64); err != nil {
			return value.Null, errors.WithStack(fmt.Errorf(
				"Failed to convert port number from string",
			))
		} else {
			return &value.Integer{Value: num}, nil
		}

	// Client requests always returns 1, means new connection is coming
	case CLIENT_REQUESTS:
		return &value.Integer{Value: 1}, nil

	// Returns tentative value because falco does not support Edge POP
	case FASTLY_FF_VISITS_THIS_POP:
		return &value.Integer{Value: 1}, nil

	// Returns common value -- do not consider of clustering
	// see: https://developer.fastly.com/reference/vcl/variables/miscellaneous/fastly-ff-visits-this-service/
	case FASTLY_FF_VISITS_THIS_SERVICE:
		switch s {
		case context.MissScope, context.HitScope, context.FetchScope:
			return &value.Integer{Value: 1}, nil
		default:
			return &value.Integer{Value: 0}, nil
		}

	// Returns tentative value -- you may know your customer_id in the contraction :-)
	case REQ_CUSTOMER_ID:
		if v := lookupOverride(v.ctx, name); v != nil {
			return v, nil
		}
		return &value.String{Value: "FalcoVirtualCustomerId"}, nil

	// Returns fixed value which is presented on Fastly fiddle
	case MATH_FLOAT_DIG:
		return &value.Integer{Value: 15}, nil
	case MATH_FLOAT_MANT_DIG:
		return &value.Integer{Value: 53}, nil
	case MATH_FLOAT_MAX_10_EXP:
		return &value.Integer{Value: 308}, nil
	case MATH_FLOAT_MAX_EXP:
		return &value.Integer{Value: 1024}, nil
	case MATH_FLOAT_MIN_10_EXP:
		return &value.Integer{Value: -307}, nil
	case MATH_FLOAT_MIN_EXP:
		return &value.Integer{Value: -1021}, nil
	case MATH_FLOAT_RADIX:
		return &value.Integer{Value: 2}, nil
	case MATH_INTEGER_BIT:
		return &value.Integer{Value: 64}, nil
	case MATH_INTEGER_MAX:
		return &value.Integer{Value: 9223372036854775807}, nil
	case MATH_INTEGER_MIN:
		return &value.Integer{Value: -9223372036854775808}, nil

	case REQ_HEADER_BYTES_READ:
		var headerBytes int64
		// FIXME: Do we need to include total byte header LF bytes?
		for k, v := range req.Header {
			// add ":" character that header separator character
			headerBytes += int64(len(k) + 1 + len(strings.Join(v, ";")))
		}
		return &value.Integer{Value: headerBytes}, nil
	case REQ_RESTARTS:
		return &value.Integer{Value: int64(v.ctx.Restarts)}, nil

	// Returns always 1 because VCL is generated locally
	case REQ_VCL_GENERATION:
		return &value.Integer{Value: 1}, nil
	case REQ_VCL_VERSION:
		return &value.Integer{Value: 1}, nil

	case SERVER_BILLING_REGION:
		if v := lookupOverride(v.ctx, name); v != nil {
			return v, nil
		}
		return &value.String{Value: "Asia"}, nil // always returns Asia
	case SERVER_PORT:
		if v := lookupOverride(v.ctx, name); v != nil {
			return v, nil
		}
		return &value.Integer{Value: int64(3124)}, nil // fixed server port number
	case SERVER_POP:
		if v := lookupOverride(v.ctx, name); v != nil {
			return v, nil
		}
		return &value.String{Value: "FALCO"}, nil // Intend to set string not exists in Fastly POP certainly

	// workspace related values respects Fastly fiddle one
	case WORKSPACE_BYTES_FREE:
		if v := lookupOverride(v.ctx, name); v != nil {
			return v, nil
		}
		return &value.Integer{Value: 125008}, nil
	case WORKSPACE_BYTES_TOTAL:
		if v := lookupOverride(v.ctx, name); v != nil {
			return v, nil
		}
		return &value.Integer{Value: 139392}, nil

	// backend.src_ip always indicates this server, means localhost
	case BERESP_BACKEND_SRC_IP:
		if v := lookupOverride(v.ctx, name); v != nil {
			return v, nil
		}
		return &value.IP{Value: net.IPv4(127, 0, 0, 1)}, nil
	case SERVER_IP:
		addrs, err := net.InterfaceAddrs()
		if err != nil {
			return value.Null, errors.WithStack(err)
		}
		var addr net.IP
		for _, a := range addrs {
			if ip, ok := a.(*net.IPNet); !ok {
				continue
			} else if ip.IP.IsLoopback() {
				continue
			} else if ip.IP.To4() != nil || ip.IP.To16() != nil {
				addr = ip.IP
				break
			}
		}
		if addr == nil {
			return value.Null, errors.WithStack(fmt.Errorf(
				"Failed to get local server IP address",
			))
		}
		return &value.IP{Value: addr}, nil

	case REQ_BACKEND:
		return &value.Backend{Value: v.ctx.Backend.Value, Director: v.ctx.Backend.Director}, nil
	case REQ_GRACE:
		return v.Get(s, "req.max_stale_if_error")

	// Return current state
	case REQ_MAX_STALE_IF_ERROR:
		return v.ctx.MaxStaleIfError, nil
	case REQ_MAX_STALE_WHILE_REVALIDATE:
		return v.ctx.MaxStaleWhileRevalidate, nil

	case TIME_ELAPSED:
		return &value.RTime{Value: time.Since(v.ctx.RequestStartTime)}, nil
	case CLIENT_BOT_NAME:
		if v := lookupOverride(v.ctx, name); v != nil {
			return v, nil
		}
		ua := uasurfer.Parse(req.Header.Get("User-Agent"))
		if !ua.IsBot() {
			return &value.String{Value: ""}, nil
		}
		return &value.String{Value: ua.Browser.Name.String()}, nil
	case CLIENT_BROWSER_NAME:
		if v := lookupOverride(v.ctx, name); v != nil {
			return v, nil
		}
		ua := uasurfer.Parse(req.Header.Get("User-Agent"))
		return &value.String{Value: ua.Browser.Name.String()}, nil
	case CLIENT_BROWSER_VERSION:
		if v := lookupOverride(v.ctx, name); v != nil {
			return v, nil
		}
		ua := uasurfer.Parse(req.Header.Get("User-Agent"))
		v := ua.Browser.Version
		return &value.String{
			Value: fmt.Sprintf("%d.%d.%d", v.Major, v.Minor, v.Patch),
		}, nil

	// TODO: respect artbitrary request
	case CLIENT_GEO_CITY,
		CLIENT_GEO_CITY_ASCII,
		CLIENT_GEO_CITY_LATIN1,
		CLIENT_GEO_CITY_UTF8,
		CLIENT_GEO_CONN_SPEED,
		CLIENT_GEO_CONN_TYPE,
		CLIENT_GEO_CONTINENT_CODE,
		CLIENT_GEO_COUNTRY_CODE,
		CLIENT_GEO_COUNTRY_CODE3,
		CLIENT_GEO_COUNTRY_NAME,
		CLIENT_GEO_COUNTRY_NAME_ASCII,
		CLIENT_GEO_COUNTRY_NAME_LATIN1,
		CLIENT_GEO_COUNTRY_NAME_UTF8,
		CLIENT_GEO_IP_OVERRIDE,
		CLIENT_GEO_POSTAL_CODE,
		CLIENT_GEO_PROXY_DESCRIPTION,
		CLIENT_GEO_PROXY_TYPE,
		CLIENT_GEO_REGION,
		CLIENT_GEO_REGION_ASCII,
		CLIENT_GEO_REGION_LATIN1,
		CLIENT_GEO_REGION_UTF8:
		if v := lookupOverride(v.ctx, name); v != nil {
			return v, nil
		}
		return &value.String{Value: "unknown"}, nil

	case CLIENT_IDENTITY:
		if v := lookupOverride(v.ctx, name); v != nil {
			return v, nil
		}
		if v.ctx.ClientIdentity == nil {
			// default as client.ip
			idx := strings.LastIndex(req.RemoteAddr, ":")
			if idx == -1 {
				return &value.String{Value: req.RemoteAddr}, nil
			}
			return &value.String{Value: req.RemoteAddr[:idx]}, nil
		}
		return v.ctx.ClientIdentity, nil

	case CLIENT_IP:
		if v := lookupOverride(v.ctx, name); v != nil {
			return v, nil
		}
		idx := strings.LastIndex(req.RemoteAddr, ":")
		if idx == -1 {
			return &value.IP{Value: net.ParseIP(req.RemoteAddr)}, nil
		}
		return &value.IP{Value: net.ParseIP(req.RemoteAddr[:idx])}, nil

	case CLIENT_OS_NAME:
		if v := lookupOverride(v.ctx, name); v != nil {
			return v, nil
		}
		ua := uasurfer.Parse(req.Header.Get("User-Agent"))
		return &value.String{Value: ua.OS.Name.String()}, nil
	case CLIENT_OS_VERSION:
		if v := lookupOverride(v.ctx, name); v != nil {
			return v, nil
		}
		ua := uasurfer.Parse(req.Header.Get("User-Agent"))
		v := ua.OS.Version
		return &value.String{
			Value: fmt.Sprintf("%d.%d.%d", v.Major, v.Minor, v.Patch),
		}, nil

	// Always empty string
	case CLIENT_PLATFORM_HWTYPE:
		if v := lookupOverride(v.ctx, name); v != nil {
			return v, nil
		}
		return &value.String{Value: ""}, nil

	case FASTLY_INFO_STATE:
		return &value.String{Value: v.ctx.State}, nil
	case LF:
		return &value.String{Value: "\n"}, nil
	case NOW_SEC:
		// For testing - if fixed time is injected, return it
		if v.ctx.FixedTime != nil {
			return &value.String{Value: fmt.Sprint(v.ctx.FixedTime.Unix())}, nil
		}
		return &value.String{Value: fmt.Sprint(time.Now().Unix())}, nil
	case REQ_BODY:
		switch req.Method {
		case http.MethodPatch, http.MethodPost, http.MethodPut:
			var b bytes.Buffer
			if _, err := b.ReadFrom(req.Body); err != nil {
				return value.Null, errors.WithStack(fmt.Errorf(
					"Could not read request body",
				))
			}
			req.Body = io.NopCloser(bytes.NewReader(b.Bytes()))
			// size is limited to 8KB
			if len(b.Bytes()) > 1024*8 {
				return value.Null, errors.WithStack(fmt.Errorf(
					"Request body is limited to 8KB",
				))
			}
			return &value.String{Value: b.String()}, nil
		default:
			return &value.String{Value: ""}, nil
		}
	case REQ_BODY_BASE64:
		switch req.Method {
		case http.MethodPatch, http.MethodPost, http.MethodPut:
			var b bytes.Buffer
			if _, err := b.ReadFrom(req.Body); err != nil {
				return value.Null, errors.WithStack(fmt.Errorf(
					"Could not read request body",
				))
			}
			req.Body = io.NopCloser(bytes.NewReader(b.Bytes()))
			// size is limited to 8KB
			if len(b.Bytes()) > 1024*8 {
				return value.Null, errors.WithStack(fmt.Errorf(
					"Request body is limited to 8KB",
				))
			}
			return &value.String{
				Value: base64.StdEncoding.EncodeToString(b.Bytes()),
			}, nil
		default:
			return &value.String{Value: ""}, nil
		}
	case REQ_DIGEST:
		if v.ctx.RequestHash.Value == "" {
			return &value.String{
				Value: strings.Repeat("0", 64),
			}, nil
		}
		// Simply we generate hash with sha256 because hashing algorithm is undocumented (or maybe secret)
		// But it seems to be upper case hex string
		return &value.String{
			Value: strings.ToUpper(
				fmt.Sprintf("%x", sha256.Sum256([]byte(v.ctx.RequestHash.Value))),
			),
		}, nil
	case REQ_METHOD:
		return &value.String{Value: req.Method}, nil
	case REQ_POSTBODY:
		return v.Get(s, "req.body")
	case REQ_PROTO:
		return &value.String{Value: req.Proto}, nil
	case REQ_REQUEST:
		return v.Get(s, "req.method")
	case REQ_SERVICE_ID:
		id := os.Getenv("FASYLY_SERVICE_ID")
		if id == "" {
			id = FALCO_VIRTUAL_SERVICE_ID
		}
		return &value.String{Value: id}, nil
	case REQ_TOPURL: // FIXME: what is the difference of req.url ?
		u := req.URL.EscapedPath()
		if v := req.URL.RawQuery; v != "" {
			u += "?" + v
		}
		if v := req.URL.RawFragment; v != "" {
			u += "#" + v
		}
		return &value.String{Value: u}, nil
	case REQ_URL:
		u := getRawUrlPath(req.URL)
		if v := req.URL.RawQuery; v != "" {
			u += "?" + v
		}
		if v := req.URL.RawFragment; v != "" {
			u += "#" + v
		}
		return &value.String{Value: u}, nil
	case REQ_URL_BASENAME:
		return &value.String{
			Value: filepath.Base(getRawUrlPath(req.URL)),
		}, nil
	case REQ_URL_DIRNAME:
		return &value.String{
			Value: filepath.Dir(getRawUrlPath(req.URL)),
		}, nil
	case REQ_URL_EXT:
		ext := filepath.Ext(getRawUrlPath(req.URL))
		return &value.String{
			Value: strings.TrimPrefix(ext, "."),
		}, nil
	case REQ_URL_PATH:
		return &value.String{Value: getRawUrlPath(req.URL)}, nil
	case REQ_URL_QS:
		return &value.String{Value: req.URL.RawQuery}, nil
	case REQ_VCL:
		id := os.Getenv("FASYLY_SERVICE_ID")
		if id == "" {
			id = FALCO_VIRTUAL_SERVICE_ID
		}
		return &value.String{
			Value: fmt.Sprintf("%s.%d_%d-%s", id, 1, 0, strings.Repeat("0", 32)),
		}, nil
	case REQ_VCL_MD5:
		id := os.Getenv("FASYLY_SERVICE_ID")
		if id == "" {
			id = FALCO_VIRTUAL_SERVICE_ID
		}
		vcl := fmt.Sprintf("%s.%d_%d-%s", id, 1, 0, strings.Repeat("0", 32))
		return &value.String{
			Value: fmt.Sprintf("%x", md5.Sum([]byte(vcl))),
		}, nil
	case REQ_XID:
		return &value.String{Value: xid.New().String()}, nil

	// Fixed values
	case SERVER_DATACENTER:
		if v := lookupOverride(v.ctx, name); v != nil {
			return v, nil
		}
		return &value.String{Value: FALCO_DATACENTER}, nil
	case SERVER_HOSTNAME:
		if v := lookupOverride(v.ctx, name); v != nil {
			return v, nil
		}
		return &value.String{Value: FALCO_SERVER_HOSTNAME}, nil
	case SERVER_IDENTITY:
		if v := lookupOverride(v.ctx, name); v != nil {
			return v, nil
		}
		return &value.String{Value: FALCO_SERVER_HOSTNAME}, nil
	case SERVER_REGION:
		if v := lookupOverride(v.ctx, name); v != nil {
			return v, nil
		}
		return &value.String{Value: "US"}, nil
	case STALE_EXISTS:
		return v.ctx.StaleContents, nil
	case TIME_ELAPSED_MSEC:
		return &value.String{
			Value: fmt.Sprint(time.Since(v.ctx.RequestStartTime).Milliseconds()),
		}, nil
	case TIME_ELAPSED_MSEC_FRAC:
		return &value.String{
			Value: fmt.Sprintf("%03d", time.Since(v.ctx.RequestStartTime).Milliseconds()),
		}, nil
	case TIME_ELAPSED_SEC:
		return &value.String{
			Value: fmt.Sprint(int64(time.Since(v.ctx.RequestStartTime).Seconds())),
		}, nil
	case TIME_ELAPSED_USEC:
		return &value.String{
			Value: fmt.Sprint(time.Since(v.ctx.RequestStartTime).Microseconds()),
		}, nil
	case TIME_ELAPSED_USEC_FRAC:
		return &value.String{
			Value: fmt.Sprintf("%06d", time.Since(v.ctx.RequestStartTime).Microseconds()),
		}, nil
	case TIME_START_MSEC:
		return &value.String{
			Value: fmt.Sprint(v.ctx.RequestStartTime.UnixMilli()),
		}, nil
	case TIME_START_MSEC_FRAC:
		return &value.String{
			Value: fmt.Sprint(v.ctx.RequestStartTime.UnixMilli() % 1000),
		}, nil
	case TIME_START_SEC:
		return &value.String{
			Value: fmt.Sprint(v.ctx.RequestStartTime.Unix()),
		}, nil
	case TIME_START_USEC:
		return &value.String{
			Value: fmt.Sprint(v.ctx.RequestStartTime.UnixMicro()),
		}, nil
	case TIME_START_USEC_FRAC:
		return &value.String{
			Value: fmt.Sprint(v.ctx.RequestStartTime.UnixMicro() % 1000000),
		}, nil
	case NOW:
		// For testing - if fixed time is injected, return it
		if v.ctx.FixedTime != nil {
			return &value.Time{Value: *v.ctx.FixedTime}, nil
		}
		return &value.Time{Value: time.Now()}, nil
	case TIME_START:
		return &value.Time{Value: v.ctx.RequestStartTime}, nil
	// https://github.com/ysugimoto/falco/issues/427
	// Fastly has staging environment but we always return false
	case FASTLY_IS_STAGING:
		if v := lookupOverride(v.ctx, name); v != nil {
			return v, nil
		}
		return &value.Boolean{Value: false}, nil
	// Falco could not get source port to connect to origin so returns zero as tentative
	case BERESP_BACKEND_SRC_PORT:
		if v := lookupOverride(v.ctx, name); v != nil {
			return v, nil
		}
		return &value.Integer{Value: 0}, nil
	}

	if val, err := v.getFromRegex(name); err != nil {
		return nil, err
	} else if val != nil {
		return val, nil
	}

	if injectedVariable != nil {
		if val, err := injectedVariable.Get(v.ctx, s, name); err == nil {
			return val, nil
		}
	}

	return value.Null, errors.WithStack(fmt.Errorf(
		"Undefined variable %s", name,
	))
}

func (v *AllScopeVariables) getFromRegex(name string) (value.Value, error) {
	// regex captured variables matching
	if match := regexMatchedRegex.FindStringSubmatch(name); match != nil {
		if val, ok := v.ctx.RegexMatchedValues[match[1]]; ok {
			return val, nil
		}
		// regex captured variable always returns string values even nothing capturing
		// see: https://fiddle.fastly.dev/fiddle/3e5320ef
		return &value.String{IsNotSet: true}, nil
	}

	// HTTP request header matching
	if match := requestHttpHeaderRegex.FindStringSubmatch(name); match != nil {
		return getRequestHeaderValue(v.ctx.Request, match[1]), nil
	}

	// Ratecounter variable matching
<<<<<<< HEAD
	if matches := rateCounterRegex.FindStringSubmatch(name); matches != nil {
		name, method, window := matches[1], matches[2], matches[3]
		rc, ok := v.ctx.Ratecounters[name]
		if !ok {
			return nil
		}
		// Get remote address by accessing client.ip variable
		ip, _ := v.Get(context.RecvScope, CLIENT_IP) // nolint:errcheck
		switch method {
		case "bucket":
			return getRateCounterBucketValue(v.ctx, rc, ip.String(), window)
		case "rate":
			return getRateCounterRateValue(v.ctx, rc, ip.String(), window)
		default:
			return nil
		}
=======
	if match := rateCounterRegex.FindStringSubmatch(name); match != nil {
		var val float64
		// all ratecounter variable value returns 1.0 fixed value
		switch match[1] {
		case "rate_10s",
			"rate_1s",
			"rate.60s",
			"bucket.10s",
			"bucket.20s",
			"bucket.30s",
			"bucket.40s",
			"bucket.50s",
			"bucket.60s":
			val = 1.0
		}
		return &value.Float{
			Value: val,
		}, nil
>>>>>>> 2e41c3b0
	}

	if match := backendConnectionsOpenRegex.FindStringSubmatch(name); match != nil {
		return &value.Integer{}, nil
	}

	if match := backendConnectionsUsedRegex.FindStringSubmatch(name); match != nil {
		return &value.Integer{}, nil
	}

	if match := backendHealthyRegex.FindStringSubmatch(name); match != nil {
		return &value.Boolean{Value: true}, nil
	}

	if match := directorHealthyRegex.FindStringSubmatch(name); match != nil {
		if v, ok := v.ctx.Backends[match[1]]; ok {
			// Fastly doesn't seem to distinguish between "director.{NAME}.healthy" and "backend.{NAME}.healthy",
			// so we don't need to check the director type here.
			// Fiddle: https://fiddle.fastly.dev/fiddle/a691fc39
			if v.Healthy == nil {
				return value.Null, exception.Runtime(nil, "director '%s' healthy status not set", match[1])
			}
			return &value.Boolean{Value: v.Healthy.Load()}, nil
		} else {
			return value.Null, exception.Runtime(nil, "director '%s' is not found", match[1])
		}
	}

	return nil, nil
}

func (v *AllScopeVariables) Set(s context.Scope, name, operator string, val value.Value) error {
	switch strings.ToLower(name) {
	case CLIENT_IDENTITY:
		if v.ctx.ClientIdentity == nil {
			v.ctx.ClientIdentity = &value.String{Value: ""}
		}
		if err := doAssign(v.ctx.ClientIdentity, operator, val); err != nil {
			return errors.WithStack(err)
		}
		return nil
	case CLIENT_SESS_TIMEOUT:
		if err := doAssign(v.ctx.ClientSessTimeout, operator, val); err != nil {
			return errors.WithStack(err)
		}
		return nil
	case RESP_STALE:
		if err := doAssign(v.ctx.Stale, operator, val); err != nil {
			return errors.WithStack(err)
		}
		return nil
	case RESP_STALE_IS_ERROR:
		if err := doAssign(v.ctx.StaleIsError, operator, val); err != nil {
			return errors.WithStack(err)
		}
		return nil
	case RESP_STALE_IS_REVALIDATING:
		if err := doAssign(v.ctx.StaleIsRevalidating, operator, val); err != nil {
			return errors.WithStack(err)
		}
		return nil
	case REQ_BACKEND:
		if err := doAssign(v.ctx.Backend, operator, val); err != nil {
			return errors.WithStack(err)
		}
		return nil
	case REQ_GRACE:
		return v.Set(s, "req.max_stale_if_error", operator, val)
	case REQ_MAX_STALE_IF_ERROR:
		if err := doAssign(v.ctx.MaxStaleIfError, operator, val); err != nil {
			return errors.WithStack(err)
		}
		return nil
	case REQ_MAX_STALE_WHILE_REVALIDATE:
		if err := doAssign(v.ctx.MaxStaleWhileRevalidate, operator, val); err != nil {
			return errors.WithStack(err)
		}
		return nil
	case CLIENT_GEO_IP_OVERRIDE:
		if err := doAssign(v.ctx.ClientGeoIpOverride, operator, val); err != nil {
			return errors.WithStack(err)
		}
		return nil
	case REQ_METHOD:
		left := &value.String{Value: v.ctx.Request.Method}
		if err := doAssign(left, operator, val); err != nil {
			return errors.WithStack(err)
		}
		v.ctx.Request.Method = left.Value
		return nil
	case REQ_REQUEST:
		return v.Set(s, "req.method", operator, val)
	case REQ_URL:
		u := getRawUrlPath(v.ctx.Request.URL)
		if query := v.ctx.Request.URL.RawQuery; query != "" {
			u += "?" + query
		}
		if fragment := v.ctx.Request.URL.RawFragment; fragment != "" {
			u += "#" + fragment
		}
		left := &value.String{Value: u}
		if err := doAssign(left, operator, val); err != nil {
			return errors.WithStack(err)
		}
		parsed, err := url.Parse(left.Value)
		if err != nil {
			return errors.WithStack(err)
		}
		// Update request URLs
		v.ctx.Request.URL.Path = parsed.Path
		v.ctx.Request.URL.RawPath = parsed.RawPath
		v.ctx.Request.URL.RawQuery = parsed.RawQuery
		v.ctx.Request.URL.RawFragment = parsed.RawFragment
		return nil
	}

	if match := requestHttpHeaderRegex.FindStringSubmatch(name); match != nil {
		if err := limitations.CheckProtectedHeader(match[1]); err != nil {
			return errors.WithStack(err)
		}
		if v, ok := val.(*value.Backend); ok && v.Literal {
			return errors.WithStack(fmt.Errorf(
				"BACKEND literal %s cannot be assigned to %s in scope: %s", v.String(), name, s.String(),
			))
		}
		setRequestHeaderValue(v.ctx.Request, match[1], val)
		return nil
	}

	if injectedVariable != nil {
		if err := injectedVariable.Set(v.ctx, s, name, operator, val); err == nil {
			return nil
		}
	}

	return errors.WithStack(fmt.Errorf(
		"Variable %s is not found or could not set in scope: %s", name, s.String(),
	))
}

func (v *AllScopeVariables) Add(s context.Scope, name string, val value.Value) error {
	// Add statement could be use only for HTTP header
	match := requestHttpHeaderRegex.FindStringSubmatch(name)
	if match == nil {
		return errors.WithStack(fmt.Errorf(
			"Variable %s is not found or could not add. Normally add statement could use for HTTP header", name,
		))
	}
	if err := limitations.CheckProtectedHeader(match[1]); err != nil {
		return errors.WithStack(err)
	}

	v.ctx.Request.Header.Add(match[1], val.String())
	return nil
}

func (v *AllScopeVariables) Unset(s context.Scope, name string) error {
	if name == "fastly.error" {
		v.ctx.FastlyError.Value = ""
		return nil
	}
	match := requestHttpHeaderRegex.FindStringSubmatch(name)
	if match == nil {
		return errors.WithStack(fmt.Errorf(
			"Variable %s is not found or could not unset", name,
		))
	}
	if err := limitations.CheckProtectedHeader(match[1]); err != nil {
		return errors.WithStack(err)
	}

	unsetRequestHeaderValue(v.ctx.Request, match[1])
	return nil
}

var _ Variable = &AllScopeVariables{}<|MERGE_RESOLUTION|>--- conflicted
+++ resolved
@@ -812,7 +812,6 @@
 	}
 
 	// Ratecounter variable matching
-<<<<<<< HEAD
 	if matches := rateCounterRegex.FindStringSubmatch(name); matches != nil {
 		name, method, window := matches[1], matches[2], matches[3]
 		rc, ok := v.ctx.Ratecounters[name]
@@ -829,26 +828,6 @@
 		default:
 			return nil
 		}
-=======
-	if match := rateCounterRegex.FindStringSubmatch(name); match != nil {
-		var val float64
-		// all ratecounter variable value returns 1.0 fixed value
-		switch match[1] {
-		case "rate_10s",
-			"rate_1s",
-			"rate.60s",
-			"bucket.10s",
-			"bucket.20s",
-			"bucket.30s",
-			"bucket.40s",
-			"bucket.50s",
-			"bucket.60s":
-			val = 1.0
-		}
-		return &value.Float{
-			Value: val,
-		}, nil
->>>>>>> 2e41c3b0
 	}
 
 	if match := backendConnectionsOpenRegex.FindStringSubmatch(name); match != nil {
