package variable

import (
	"fmt"
	"net/http"
	"net/textproto"
	"strings"

	"github.com/ysugimoto/falco/interpreter/value"
)

func getRequestHeaderValue(r *http.Request, name string) *value.String {
<<<<<<< HEAD
	var key string
	name, key, _ = strings.Cut(name, ":")
	v := r.Header.Get(name)
	if v == "" {
		return &value.String{IsNotSet: true}
	}

	if key == "" {
		return &value.String{Value: v}
=======
	// Header name can contain ":" for object-like value
	if !strings.Contains(name, ":") {
		if _, ok := r.Header[textproto.CanonicalMIMEHeaderKey(name)]; ok {
			v := strings.Join(r.Header.Values(name), ", ")
			return &value.String{Value: v}
		}
		return &value.String{IsNotSet: true}
>>>>>>> 1cd6836f
	}

	// Request header can modify cookie, then we need to retrieve value from Cookie pointer
	if strings.EqualFold(name, "cookie") {
		for _, c := range r.Cookies() {
			if c.Name == key {
				return &value.String{Value: c.Value}
			}
		}
	}

	// Handle reading RFC-8941 dictionary value
	return GetField(v, key, ",")
}

func getResponseHeaderValue(r *http.Response, name string) *value.String {
<<<<<<< HEAD
	var key string
	name, key, _ = strings.Cut(name, ":")
	v := r.Header.Get(name)
	if v == "" {
=======
	// Header name can contain ":" for object-like value
	if !strings.Contains(name, ":") {
		if _, ok := r.Header[textproto.CanonicalMIMEHeaderKey(name)]; ok {
			v := strings.Join(r.Header.Values(name), ", ")
			return &value.String{Value: v}
		}
>>>>>>> 1cd6836f
		return &value.String{IsNotSet: true}
	}

	if key == "" {
		return &value.String{Value: v}
	}

	// Handle reading RFC-8941 dictionary value
	return GetField(v, key, ",")
}

func setRequestHeaderValue(r *http.Request, name string, val value.Value) {
	name, key, found := strings.Cut(name, ":")
	if !found {
		// Fastly truncates header values at newlines.
		sVal, _, _ := strings.Cut(val.String(), "\n")
		r.Header.Set(name, sVal)
		return
	}

	if strings.EqualFold(name, "cookie") {
		hh := http.Header{}
		hh.Add("Cookie", fmt.Sprintf("%s=%s", key, val.String()))
		rr := http.Request{Header: hh}
		c, _ := rr.Cookie(key) // nolint:errcheck
		r.AddCookie(c)
		return
	}

<<<<<<< HEAD
	// Handle setting RFC-8941 dictionary value
	r.Header.Set(name, setField(r.Header.Get(name), key, val, ","))
=======
	unsetRequestHeaderValue(r, name)
	r.Header.Add(spl[0], fmt.Sprintf("%s=%s", spl[1], val.String()))
>>>>>>> 1cd6836f
}

func setResponseHeaderValue(r *http.Response, name string, val value.Value) {
	name, key, found := strings.Cut(name, ":")
	if !found {
		// Fastly truncates header values at newlines.
		sVal, _, _ := strings.Cut(val.String(), "\n")
		r.Header.Set(name, sVal)
		return
	}

<<<<<<< HEAD
	// Handle setting RFC-8941 dictionary value
	r.Header.Set(name, setField(r.Header.Get(name), key, val, ","))
=======
	// If name contains ":" like req.http.VARS:xxx, add with key-value format
	unsetResponseHeaderValue(r, name)
	spl := strings.SplitN(name, ":", 2)
	r.Header.Add(spl[0], fmt.Sprintf("%s=%s", spl[1], val.String()))
>>>>>>> 1cd6836f
}

func unsetRequestHeaderValue(r *http.Request, name string) {
	name, key, found := strings.Cut(name, ":")
	if !found {
		r.Header.Del(name)
		return
	}

	// Request header can modify cookie, then we need to unset value from Cookie pointer
	if strings.EqualFold(name, "cookie") {
		removeCookieByName(r, key)
		return
	}

<<<<<<< HEAD
	// Handle removing RFC-8941 dictionary value
	t := unsetField(r.Header.Get(name), key, ",")
	if t == "" {
		r.Header.Del(name)
		return
=======
	// Store old header values, clear header, and add filtered values only
	oldHeaders := r.Header.Values(spl[0])
	r.Header.Del(spl[0])
	for _, hv := range oldHeaders {
		kvs := strings.SplitN(hv, "=", 2)
		if kvs[0] == spl[1] {
			continue
		}
		r.Header.Add(spl[0], hv)
>>>>>>> 1cd6836f
	}
	r.Header.Set(name, t)
}

// removeCookieByName removes a part of Cookie headers that name is matched.
// Go does not have DeleteCookie() method, so we need to modify actual header value.
// This logic refers to readCookies() in net/http package.
func removeCookieByName(r *http.Request, cookieName string) {
	lines := r.Header["Cookie"]
	if len(lines) == 0 {
		return
	}

	var filtered []string
	for _, line := range lines {
		line = textproto.TrimString(line)

		var sub []string
		var part string
		for line != "" { // continue since we have rest
			part, line, _ = strings.Cut(line, ";")
			trimmedPart := textproto.TrimString(part)
			if trimmedPart == "" {
				continue
			}
			name, _, _ := strings.Cut(trimmedPart, "=")
			name = textproto.TrimString(name)
			if name == cookieName {
				continue
			}
			sub = append(sub, part)
		}

		if len(sub) > 0 {
			filtered = append(filtered, strings.Join(sub, ";"))
		}
	}
	if len(filtered) > 0 {
		r.Header["Cookie"] = filtered
	} else {
		r.Header.Del("Cookie")
	}
}

func unsetResponseHeaderValue(r *http.Response, name string) {
	name, key, found := strings.Cut(name, ":")
	if !found {
		r.Header.Del(name)
		return
	}

<<<<<<< HEAD
	t := unsetField(r.Header.Get(name), key, ",")
	if t == "" {
		r.Header.Del(name)
		return
=======
	// Header name contains ":" character, then filter value by key
	spl := strings.SplitN(name, ":", 2)

	// Store old header values, delete header, and add filtered values
	oldHeaders := r.Header.Values(spl[0])
	r.Header.Del(spl[0])
	for _, hv := range oldHeaders {
		kvs := strings.SplitN(hv, "=", 2)
		if kvs[0] == spl[1] {
			continue
		}
		r.Header.Add(spl[0], hv)
>>>>>>> 1cd6836f
	}
	r.Header.Set(name, t)
}<|MERGE_RESOLUTION|>--- conflicted
+++ resolved
@@ -10,7 +10,6 @@
 )
 
 func getRequestHeaderValue(r *http.Request, name string) *value.String {
-<<<<<<< HEAD
 	var key string
 	name, key, _ = strings.Cut(name, ":")
 	v := r.Header.Get(name)
@@ -20,15 +19,6 @@
 
 	if key == "" {
 		return &value.String{Value: v}
-=======
-	// Header name can contain ":" for object-like value
-	if !strings.Contains(name, ":") {
-		if _, ok := r.Header[textproto.CanonicalMIMEHeaderKey(name)]; ok {
-			v := strings.Join(r.Header.Values(name), ", ")
-			return &value.String{Value: v}
-		}
-		return &value.String{IsNotSet: true}
->>>>>>> 1cd6836f
 	}
 
 	// Request header can modify cookie, then we need to retrieve value from Cookie pointer
@@ -45,19 +35,10 @@
 }
 
 func getResponseHeaderValue(r *http.Response, name string) *value.String {
-<<<<<<< HEAD
 	var key string
 	name, key, _ = strings.Cut(name, ":")
 	v := r.Header.Get(name)
 	if v == "" {
-=======
-	// Header name can contain ":" for object-like value
-	if !strings.Contains(name, ":") {
-		if _, ok := r.Header[textproto.CanonicalMIMEHeaderKey(name)]; ok {
-			v := strings.Join(r.Header.Values(name), ", ")
-			return &value.String{Value: v}
-		}
->>>>>>> 1cd6836f
 		return &value.String{IsNotSet: true}
 	}
 
@@ -87,13 +68,8 @@
 		return
 	}
 
-<<<<<<< HEAD
 	// Handle setting RFC-8941 dictionary value
 	r.Header.Set(name, setField(r.Header.Get(name), key, val, ","))
-=======
-	unsetRequestHeaderValue(r, name)
-	r.Header.Add(spl[0], fmt.Sprintf("%s=%s", spl[1], val.String()))
->>>>>>> 1cd6836f
 }
 
 func setResponseHeaderValue(r *http.Response, name string, val value.Value) {
@@ -105,15 +81,8 @@
 		return
 	}
 
-<<<<<<< HEAD
 	// Handle setting RFC-8941 dictionary value
 	r.Header.Set(name, setField(r.Header.Get(name), key, val, ","))
-=======
-	// If name contains ":" like req.http.VARS:xxx, add with key-value format
-	unsetResponseHeaderValue(r, name)
-	spl := strings.SplitN(name, ":", 2)
-	r.Header.Add(spl[0], fmt.Sprintf("%s=%s", spl[1], val.String()))
->>>>>>> 1cd6836f
 }
 
 func unsetRequestHeaderValue(r *http.Request, name string) {
@@ -129,23 +98,11 @@
 		return
 	}
 
-<<<<<<< HEAD
 	// Handle removing RFC-8941 dictionary value
 	t := unsetField(r.Header.Get(name), key, ",")
 	if t == "" {
 		r.Header.Del(name)
 		return
-=======
-	// Store old header values, clear header, and add filtered values only
-	oldHeaders := r.Header.Values(spl[0])
-	r.Header.Del(spl[0])
-	for _, hv := range oldHeaders {
-		kvs := strings.SplitN(hv, "=", 2)
-		if kvs[0] == spl[1] {
-			continue
-		}
-		r.Header.Add(spl[0], hv)
->>>>>>> 1cd6836f
 	}
 	r.Header.Set(name, t)
 }
@@ -197,25 +154,10 @@
 		return
 	}
 
-<<<<<<< HEAD
 	t := unsetField(r.Header.Get(name), key, ",")
 	if t == "" {
 		r.Header.Del(name)
 		return
-=======
-	// Header name contains ":" character, then filter value by key
-	spl := strings.SplitN(name, ":", 2)
-
-	// Store old header values, delete header, and add filtered values
-	oldHeaders := r.Header.Values(spl[0])
-	r.Header.Del(spl[0])
-	for _, hv := range oldHeaders {
-		kvs := strings.SplitN(hv, "=", 2)
-		if kvs[0] == spl[1] {
-			continue
-		}
-		r.Header.Add(spl[0], hv)
->>>>>>> 1cd6836f
 	}
 	r.Header.Set(name, t)
 }