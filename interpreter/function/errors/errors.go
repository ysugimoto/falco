package errors

import (
	"fmt"

	"github.com/pkg/errors"

	"github.com/ysugimoto/falco/interpreter/value"
	"github.com/ysugimoto/falco/token"
)

func New(name, format string, args ...any) error {
	return errors.WithStack(fmt.Errorf("["+name+"] "+format, args...))
}

func NotImplemented(name string) error {
	return New(name, "Not implemented")
}

func ArgumentAtLeast(name string, least int) error {
	return New(name, "At least %d arguments must be provided", least)
}

func ArgumentMustEmpty(name string, args []value.Value) error {
	return New(name, "Could not accept any arguments but %d provided", len(args))
}

func ArgumentNotEnough(name string, expects int, args []value.Value) error {
	return New(name, "Expects %d arguments but %d provided", expects, len(args))
}

func ArgumentNotInRange(name string, minArgs, maxArgs int, args []value.Value) error {
	return New(name, "Expects between %d and %d arguments but %d argument provided", minArgs, maxArgs, len(args))
}

func TypeMismatch(name string, num int, expects, actual value.Type) error {
	return New(name, "Argument %d expects %s type but %s provided", num, expects, actual)
}

func CannotConvertToString(name string, num int) error {
	return New(name, "Argument %d cannot convert to string because the value is literal", num)
}

<<<<<<< HEAD
=======
// the error given when you querystring.get(req.url, "%ff");
// fastly error is "Unexpected byte 0x%02X in UTF-8 in short-string"
func UnexpectedByteInShortString(name string, num int) error {
	return New(name, "Argument %d, after pct-decoding, is invalid utf-8", num)
}

// the error given when you querystring.get(req.url, "%eh");
// fastly error is "Invalid hex char %c (0x%02X) in %%xx escape"
func InvalidHexChar(name string, num byte) error {
	return New(name, "Argument %d has invalid pct-encode sequence", num)
}

>>>>>>> 0b664bb1
// Testing related errors
type TestingError struct {
	// Token info will be injected on interpreter
	Token   token.Token
	Message string
}

func NewTestingError(format string, args ...any) *TestingError {
	return &TestingError{
		Message: fmt.Sprintf(format, args...),
	}
}

func (e *TestingError) Error() string {
	return e.Message
}

type AssertionError struct {
	// Token info will be injected by interpreter
	Token   token.Token
	Actual  value.Value
	Message string
}

func NewAssertionError(actual value.Value, format string, args ...any) *AssertionError {
	return &AssertionError{
		Message: fmt.Sprintf(format, args...),
		Actual:  actual,
	}
}

func (e *AssertionError) Error() string {
	return "Assertion Error: " + e.Message
}<|MERGE_RESOLUTION|>--- conflicted
+++ resolved
@@ -41,8 +41,6 @@
 	return New(name, "Argument %d cannot convert to string because the value is literal", num)
 }
 
-<<<<<<< HEAD
-=======
 // the error given when you querystring.get(req.url, "%ff");
 // fastly error is "Unexpected byte 0x%02X in UTF-8 in short-string"
 func UnexpectedByteInShortString(name string, num int) error {
@@ -55,7 +53,6 @@
 	return New(name, "Argument %d has invalid pct-encode sequence", num)
 }
 
->>>>>>> 0b664bb1
 // Testing related errors
 type TestingError struct {
 	// Token info will be injected on interpreter
