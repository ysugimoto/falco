package interpreter

import (
	"strings"

	"github.com/pkg/errors"
	"github.com/ysugimoto/falco/ast"
	"github.com/ysugimoto/falco/interpreter/context"
	"github.com/ysugimoto/falco/interpreter/exception"
	"github.com/ysugimoto/falco/interpreter/process"
	"github.com/ysugimoto/falco/interpreter/value"
	"github.com/ysugimoto/falco/interpreter/variable"
)

func (i *Interpreter) ProcessSubroutine(sub *ast.SubroutineDeclaration, ds DebugState) (State, error) {
<<<<<<< HEAD
	i.Process.Flows = append(i.Process.Flows, process.NewFlow(i.ctx, sub))
	// reset all local values and regex capture values
=======
	i.process.Flows = append(i.process.Flows, process.NewFlow(i.ctx, sub))

	// Store the current values and restore after subroutine has ended
	regex := i.ctx.RegexMatchedValues
	local := i.localVars
	i.ctx.RegexMatchedValues = make(map[string]*value.String)
	i.localVars = variable.LocalVariables{}

>>>>>>> ac087cbd
	defer func() {
		i.ctx.RegexMatchedValues = regex
		i.localVars = local
		i.ctx.SubroutineCalls[sub.Name.Value]++
	}()

	// Try to extract fastly reserved subroutine macro
	if err := i.extractBoilerplateMacro(sub); err != nil {
		return NONE, errors.WithStack(err)
	}

	statements, err := i.resolveIncludeStatement(sub.Block.Statements, false)
	if err != nil {
		return NONE, errors.WithStack(err)
	}

	// Ignore debug status and must return state, not a value
	_, state, _, err := i.ProcessBlockStatement(statements, ds, false)
	return state, err
}

// nolint: gocognit
func (i *Interpreter) ProcessFunctionSubroutine(sub *ast.SubroutineDeclaration, ds DebugState) (value.Value, State, error) {
	i.Process.Flows = append(i.Process.Flows, process.NewFlow(i.ctx, sub))

	// Store the current values and restore after subroutine has ended
	regex := i.ctx.RegexMatchedValues
	local := i.localVars
	i.ctx.RegexMatchedValues = make(map[string]*value.String)
	i.localVars = variable.LocalVariables{}

	defer func() {
		i.ctx.RegexMatchedValues = regex
		i.localVars = local
		i.ctx.SubroutineCalls[sub.Name.Value]++
	}()

	var err error
	var debugState DebugState = ds

	for _, stmt := range sub.Block.Statements {
		// Call debugger
		if debugState != DebugStepOut {
			debugState = i.Debugger.Run(stmt)
		}

		switch t := stmt.(type) {
		// Common logic statements (nothing to change state)
		case *ast.DeclareStatement:
			err = i.ProcessDeclareStatement(t)
		case *ast.SetStatement:
			err = i.ProcessSetStatement(t)
		case *ast.UnsetStatement:
			err = i.ProcessUnsetStatement(t)
		case *ast.RemoveStatement:
			err = i.ProcessRemoveStatement(t)
		case *ast.AddStatement:
			err = i.ProcessAddStatement(t)
		case *ast.LogStatement:
			err = i.ProcessLogStatement(t)
		case *ast.SyntheticStatement:
			err = i.ProcessSyntheticStatement(t)
		case *ast.SyntheticBase64Statement:
			err = i.ProcessSyntheticBase64Statement(t)
		// case *ast.GotoStatement:
		// 	err = i.ProcessGotoStatement(t)
		// case *ast.GotoDestinationStatement:
		// 	err = i.ProcessGotoDesticationStatement(t)
		// Probably change status statements
		case *ast.BlockStatement:
			var val value.Value
			var state State
			val, state, _, err = i.ProcessBlockStatement(t.Statements, ds, true)
			if val != value.Null {
				return val, NONE, nil
			}
			if state != NONE {
				return value.Null, state, nil
			}
		case *ast.FunctionCallStatement:
			var state State
			// Enable breakpoint if current debug state is step-in
			if debugState == DebugStepIn {
				state, err = i.ProcessFunctionCallStatement(t, DebugStepIn)
			} else {
				state, err = i.ProcessFunctionCallStatement(t, DebugStepOut)
			}
			if state != NONE {
				return value.Null, state, nil
			}
		case *ast.CallStatement:
			var state State
			// Enable breakpoint if current debug state is step-in
			if debugState == DebugStepIn {
				state, err = i.ProcessCallStatement(t, DebugStepIn)
			} else {
				state, err = i.ProcessCallStatement(t, DebugStepOut)
			}
			if state != NONE {
				return value.Null, state, nil
			}
		case *ast.IfStatement:
			var val value.Value
			var state State
			// If statement inside functional subroutine could return value
			val, state, err = i.ProcessIfStatement(t, debugState, true)
			if val != value.Null {
				return val, NONE, nil
			}
			if state != NONE {
				return value.Null, state, nil
			}
		case *ast.SwitchStatement:
			var val value.Value
			var state State
			val, state, err = i.ProcessSwitchStatement(t, debugState, true)
			if val != value.Null {
				return val, NONE, nil
			}
			if state != NONE {
				return value.Null, state, nil
			}
		case *ast.RestartStatement:
			// restart statement force change state to RESTART
			return value.Null, RESTART, nil
		case *ast.ReturnStatement:
			var val value.Value
			var state State
			val, state, err = i.ProcessExpressionReturnStatement(t)
			if err != nil {
				return val, state, errors.WithStack(err)
			}
			// Functional subroutine can return state
			// https://developer.fastly.com/reference/vcl/subroutines/#returning-a-state
			if state != NONE {
				return value.Null, state, nil
			}
			// Check return value type is the same
			if string(val.Type()) != sub.ReturnType.Value {
				return val, NONE, exception.Runtime(
					&t.GetMeta().Token,
					"Invalid return type, expects=%s, but got=%s",
					sub.ReturnType.Value,
					val.Type(),
				)
			}
			return val, NONE, nil
		case *ast.ErrorStatement:
			// error statement force change state to ERROR
			err = i.ProcessErrorStatement(t)
			if err == nil {
				return value.Null, ERROR, nil
			}
		case *ast.EsiStatement:
			if err := i.ProcessEsiStatement(t); err != nil {
				return value.Null, ERROR, nil
			}
		}
		if err != nil {
			return value.Null, INTERNAL_ERROR, errors.WithStack(err)
		}
	}

	return value.Null, NONE, exception.Runtime(
		&sub.GetMeta().Token,
		"Functional subroutine %s did not return any values",
		sub.Name.Value,
	)
}

func (i *Interpreter) ProcessExpressionReturnStatement(stmt *ast.ReturnStatement) (value.Value, State, error) {
	val, err := i.ProcessExpression(*stmt.ReturnExpression, false)
	if err != nil {
		return value.Null, NONE, errors.WithStack(err)
	}
	if !val.IsLiteral() {
		return value.Null, NONE, exception.Runtime(
			&stmt.GetMeta().Token,
			"Functional subroutine only can return value only accepts a literal value",
		)
	}

	switch t := val.(type) {
	case *value.Ident:
		if v, ok := stateMap[t.Value]; ok {
			return value.Null, v, nil
		}
		return value.Null, NONE, exception.Runtime(
			&stmt.GetMeta().Token,
			"Unexpected return state value: %s", t.Value,
		)
	default:
		return val, NONE, nil
	}
}

func (i *Interpreter) extractBoilerplateMacro(sub *ast.SubroutineDeclaration) error {
	if i.ctx.FastlySnippets == nil {
		return nil
	}

	// If subroutine name is fastly subroutine, find and extract boilerplate macro
	macro, ok := context.FastlyReservedSubroutine[sub.Name.Value]
	if !ok {
		return nil
	}
	snippets, ok := i.ctx.FastlySnippets.ScopedSnippets[macro]
	if !ok || len(snippets) == 0 {
		return nil
	}

	macroName := strings.ToUpper("fastly " + macro)

	var resolved []ast.Statement
	// Find "FASTLY [macro]" comment and extract in infix comment of block statement
	if hasFastlyBoilerplateMacro(sub.Block.InfixComment(), macroName) {
		for _, s := range snippets {
			statements, err := loadStatementVCL(s.Name, s.Data)
			if err != nil {
				return errors.WithStack(err)
			}
			resolved = append(resolved, statements...)
		}
		// Prevent to block statements
		sub.Block.Statements = append(resolved, sub.Block.Statements...)
		return nil
	}

	// Find "FASTLY [macro]" comment and extract inside block statement
	var found bool // guard flag, embedding macro should do only once
	for _, stmt := range sub.Block.Statements {
		if hasFastlyBoilerplateMacro(stmt.LeadingComment(), macroName) && !found {
			for _, s := range snippets {
				statements, err := loadStatementVCL(s.Name, s.Data)
				if err != nil {
					return errors.WithStack(err)
				}
				resolved = append(resolved, statements...)
			}
			found = true // guard for only once
		}
		resolved = append(resolved, stmt) // don't forget to append original statement
	}
	sub.Block.Statements = resolved
	return nil
}

func hasFastlyBoilerplateMacro(commentText, macroName string) bool {
	for _, c := range strings.Split(commentText, "\n") {
		c = strings.TrimLeft(c, " */#")
		if strings.HasPrefix(strings.ToUpper(c), macroName) {
			return true
		}
	}
	return false
}<|MERGE_RESOLUTION|>--- conflicted
+++ resolved
@@ -13,11 +13,7 @@
 )
 
 func (i *Interpreter) ProcessSubroutine(sub *ast.SubroutineDeclaration, ds DebugState) (State, error) {
-<<<<<<< HEAD
 	i.Process.Flows = append(i.Process.Flows, process.NewFlow(i.ctx, sub))
-	// reset all local values and regex capture values
-=======
-	i.process.Flows = append(i.process.Flows, process.NewFlow(i.ctx, sub))
 
 	// Store the current values and restore after subroutine has ended
 	regex := i.ctx.RegexMatchedValues
@@ -25,7 +21,6 @@
 	i.ctx.RegexMatchedValues = make(map[string]*value.String)
 	i.localVars = variable.LocalVariables{}
 
->>>>>>> ac087cbd
 	defer func() {
 		i.ctx.RegexMatchedValues = regex
 		i.localVars = local
