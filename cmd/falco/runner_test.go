--- conflicted
+++ resolved
@@ -426,17 +426,16 @@
 			passes: 5,
 		},
 		{
-<<<<<<< HEAD
 			name:   "notset variable test",
 			main:   "../../examples/testing/notset/default.vcl",
 			filter: "*notset/default.test.vcl",
 			passes: 52,
-=======
+		},
+		{
 			name:   "do not omit query sign",
 			main:   "../../examples/testing/query_sign/default.vcl",
 			filter: "*default.test.vcl",
 			passes: 2,
->>>>>>> f15a3f83
 		},
 	}
 
