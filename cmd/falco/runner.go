package main

import (
	"bytes"
	"fmt"
	"strings"
	"time"

	"github.com/pkg/errors"
	"github.com/ysugimoto/falco/ast"
	"github.com/ysugimoto/falco/config"
	"github.com/ysugimoto/falco/context"
	"github.com/ysugimoto/falco/lexer"
	"github.com/ysugimoto/falco/linter"
	"github.com/ysugimoto/falco/parser"
	"github.com/ysugimoto/falco/plugin"
	"github.com/ysugimoto/falco/remote"
	"github.com/ysugimoto/falco/resolver"
	"github.com/ysugimoto/falco/types"
)

var (
	ErrParser = fmt.Errorf("parser error")
)

type Level int

const (
	LevelError Level = iota
	LevelWarning
	LevelInfo
)

type RunnerResult struct {
	Infos    int
	Warnings int
	Errors   int

	LintErrors  map[string][]*linter.LintError
	ParseErrors map[string]*parser.ParseError

	Vcl *plugin.VCL
}

type StatsResult struct {
	Main        string `json:"main"`
	Subroutines int    `json:"subroutines"`
	Tables      int    `json:"tables"`
	Backends    int    `json:"backends"`
	Acls        int    `json:"acls"`
	Directors   int    `json:"directors"`
	Files       int    `json:"files"`
	Lines       int    `json:"lines"`
}

type Fetcher interface {
	Backends() ([]*types.RemoteBackend, error)
	Dictionaries() ([]*types.RemoteDictionary, error)
	Acls() ([]*types.RemoteAcl, error)
	Snippets() ([]*types.RemoteVCL, error)
}

type RunMode int

const (
	RunModeLint RunMode = 0x000001
	RunModeStat RunMode = 0x000010
)

type Runner struct {
	transformers []*Transformer
	overrides    map[string]linter.Severity
	lexers       map[string]*lexer.Lexer
	snippets     *context.FastlySnippet

	level       Level
	lintErrors  map[string][]*linter.LintError
	parseErrors map[string]*parser.ParseError

	// runner result fields
	infos    int
	warnings int
	errors   int

	jsonMode bool
}

func NewRunner(c *config.Config, f Fetcher) (*Runner, error) {
	r := &Runner{
		level:     LevelError,
		overrides: make(map[string]linter.Severity),
		lexers:    make(map[string]*lexer.Lexer),
	}

	if c.Json {
		r.jsonMode = true
		r.lintErrors = make(map[string][]*linter.LintError)
		r.parseErrors = make(map[string]*parser.ParseError)
	}

	if c.Remote {
<<<<<<< HEAD
		writeln(cyan, "Remote option supplied. Fetching snippets from Fastly.")
=======
		if !r.jsonMode {
			writeln(cyan, "Remote option supplied. Fetch snippets from Fastly.")
		}
>>>>>>> ee170637
		// If remote flag is provided, fetch predefined data from Fastly.
		// Currently, we only support Edge Dictionary.
		//
		// We communicate Fastly API with service id and api key,
		// lookup fixed environment variable, FASTLY_SERVICE_ID and FASTLY_API_KEY
		// So user needs to set them with "-r" argument.
		if c.FastlyServiceID == "" || c.FastlyApiKey == "" {
			return nil, errors.New("Both FASTLY_SERVICE_ID and FASTLY_API_KEY environment variables must be specified")
		}
		func() {
			// Remote communication is optional so we keep processing even if remote communication is failed
			// We allow each API call to take up to to 5 seconds
			f := remote.NewFastlyApiFetcher(c.FastlyServiceID, c.FastlyApiKey, 5*time.Second)
			snippets, err := NewSnippet(f).Fetch()
			if err != nil && !r.jsonMode {
				writeln(red, err.Error())
			}
			// Stack to runner field, combime before run()
			r.snippets = snippets
		}()
	}

	if f != nil {
		snippets, err := NewSnippet(f).Fetch()
		if err != nil && !r.jsonMode {
			writeln(red, err.Error())
		}
		r.snippets = snippets
	}

	// Check transformer exists and format to absolute path
	// Transformer is provided as independent binary, named "falco-transform-[name]"
	// so, if transformer specified with "lambdaedge", program lookup "falco-transform-lambdaedge" binary existence
	for i := range c.Transforms {
		tf, err := NewTransformer(c.Transforms[i])
		if err != nil {
			return nil, err
		}
		r.transformers = append(r.transformers, tf)
	}

	// Set verbose level
	if c.VerboseInfo {
		r.level = LevelInfo
	} else if c.VerboseWarning {
		r.level = LevelWarning
	}

	// Override linter rules
	for key, value := range c.Rules {
		switch strings.ToUpper(value) {
		case "ERROR":
			r.overrides[key] = linter.ERROR
		case "WARNING":
			r.overrides[key] = linter.WARNING
		case "INFO":
			r.overrides[key] = linter.INFO
		case "IGNORE":
			r.overrides[key] = linter.IGNORE
		default:
<<<<<<< HEAD
			writeln(yellow, "Level for rule %s has invalid value %s, skipping", key, value)
=======
			if !r.jsonMode {
				writeln(yellow, "level for rule %s has invalid value %s, skip it.", key, value)
			}
>>>>>>> ee170637
		}
	}

	return r, nil
}

func (r *Runner) Transform(vcl *plugin.VCL) error {
	// VCL data is shared between parser and transformar through the falco/io package.
	encoded, err := plugin.Encode(vcl)
	if err != nil {
		return fmt.Errorf("Failed to encode VCL: %w", err)
	}

	for _, t := range r.transformers {
		if err := t.Execute(bytes.NewReader(encoded)); err != nil {
			return fmt.Errorf("Failed to execute %s transformer: %w", t.command, err)
		}
	}
	return nil
}

func (r *Runner) Run(rslv resolver.Resolver) (*RunnerResult, error) {
	options := []context.Option{context.WithResolver(rslv)}
	// If remote snippets exists, prepare parse and prepend to main VCL
	if r.snippets != nil {
		options = append(options, context.WithFastlySnippets(r.snippets))
	}

	main, err := rslv.MainVCL()
	if err != nil {
		return nil, err
	}

	// Note: this context is not Go context, our parsing context :)
	ctx := context.New(options...)
	vcl, err := r.run(ctx, main, RunModeLint)
	if err != nil && !r.jsonMode {
		return nil, err
	}

	return &RunnerResult{
		Infos:       r.infos,
		Warnings:    r.warnings,
		Errors:      r.errors,
		LintErrors:  r.lintErrors,
		ParseErrors: r.parseErrors,
		Vcl:         vcl,
	}, nil
}

func (r *Runner) run(ctx *context.Context, main *resolver.VCL, mode RunMode) (*plugin.VCL, error) {
	vcl, err := r.parseVCL(main.Name, main.Data)
	if err != nil {
		return nil, err
	}

	// If remote snippets exists, prepare parse and prepend to main VCL
	if r.snippets != nil {
		for _, snip := range r.snippets.EmbedSnippets() {
			s, err := r.parseVCL(snip.Name, snip.Data)
			if err != nil {
				return nil, err
			}
			vcl.Statements = append(s.Statements, vcl.Statements...)
		}
	}

	lt := linter.New()
	lt.Lint(vcl, ctx)

	for k, v := range lt.Lexers() {
		r.lexers[k] = v
	}

	// If runner is running as stat mode, prevent to output lint result
	if mode&RunModeStat > 0 {
		return nil, nil
	}

	// Checking Fatal error, it means parse error occurs on included submodule
	if lt.FatalError != nil {
		if pe, ok := lt.FatalError.Error.(*parser.ParseError); ok {
			r.printParseError(lt.FatalError.Lexer, pe)
		}
		return nil, ErrParser
	}

	if len(lt.Errors) > 0 {
		for _, err := range lt.Errors {
			le, ok := err.(*linter.LintError)
			if !ok {
				continue
			}
			r.printLinterError(r.lexers[main.Name], le)
		}
	}

	return &plugin.VCL{
		File: main.Name,
		AST:  vcl,
	}, nil
}

func (r *Runner) parseVCL(name, code string) (*ast.VCL, error) {
	lx := lexer.NewFromString(code, lexer.WithFile(name))
	p := parser.New(lx)
	vcl, err := p.ParseVCL()
	if err != nil {
		lx.NewLine()
		pe, ok := errors.Cause(err).(*parser.ParseError)
		if ok {
			r.printParseError(lx, pe)
		}
		return nil, ErrParser
	}
	lx.NewLine()
	r.lexers[name] = lx
	return vcl, nil
}

func (r *Runner) printParseError(lx *lexer.Lexer, err *parser.ParseError) {
	var file string
	if err.Token.File != "" {
		file = "in " + err.Token.File + " "
		if r.jsonMode {
			r.parseErrors[err.Token.File] = err
		}
	}

	// Nothing to print to stdout if JSON mode is enabled, exit early.
	if r.jsonMode {
		return
	}

	writeln(red, ":boom: %s\n%sat line %d, position %d", err.Message, file, err.Token.Line, err.Token.Position)

	problemLine := err.Token.Line
	for l := problemLine - 5; l <= problemLine; l++ {
		line, ok := lx.GetLine(l)
		if !ok {
			continue
		}
		tabCount := strings.Count(line, "\t")
		if l == problemLine {
			writeln(yellow, " %d|%s", l, strings.ReplaceAll(line, "\t", "    "))
			lineLength := len(fmt.Sprint(l))
			prefixSpaceSize := lineLength + err.Token.Position - tabCount + (tabCount * 4)
			writeln(white, " %s%s",
				strings.Repeat(" ", prefixSpaceSize),
				strings.Repeat("^", len([]rune(err.Token.Literal))+err.Token.Offset),
			)
		} else {
			writeln(white, " %d|%s", l, strings.ReplaceAll(line, "\t", "    "))
		}
	}
}

func (r *Runner) printLinterError(lx *lexer.Lexer, err *linter.LintError) {
	var rule, file string

	if err.Rule != "" {
		rule = " (" + string(err.Rule) + ")"
	}

	// Override lexer because error may cause in other included module
	if err.Token.File != "" {
		file = "in " + err.Token.File + " "
		lx = r.lexers[err.Token.File]
	}

	// check severity with overrides
	severity := err.Severity
	if v, ok := r.overrides[string(err.Rule)]; ok {
		severity = v
	}

	// Store all but ignored linter errors
	if r.jsonMode && severity != linter.IGNORE {
		r.lintErrors[err.Token.File] = append(r.lintErrors[err.Token.File], err)
	}

	switch severity {
	case linter.ERROR:
		r.errors++
		if r.jsonMode {
			return
		}
		writeln(red, ":fire:[ERROR] %s%s", err.Message, rule)
	case linter.WARNING:
		r.warnings++
		if r.jsonMode || r.level < LevelWarning {
			return
		}
		writeln(yellow, ":exclamation:[WARNING] %s%s", err.Message, rule)
	case linter.INFO:
		r.infos++
		if r.jsonMode || r.level < LevelInfo {
			return
		}
		writeln(cyan, ":speaker:[INFO] %s%s", err.Message, rule)
	case linter.IGNORE:
		return
	}

	writeln(white, "%sat line %d, position %d", file, err.Token.Line, err.Token.Position)

	problemLine := err.Token.Line
	for l := problemLine - 1; l <= problemLine+1; l++ {
		line, ok := lx.GetLine(l)
		if !ok {
			continue
		}
		tabCount := strings.Count(line, "\t")
		if l == problemLine {
			writeln(yellow, " %d|%s", l, strings.ReplaceAll(line, "\t", "    "))
			lineLength := len(fmt.Sprint(l))
			prefixSpaceSize := lineLength + err.Token.Position - tabCount + (tabCount * 4)
			writeln(white, " %s%s",
				strings.Repeat(" ", prefixSpaceSize),
				strings.Repeat("^", len([]rune(err.Token.Literal))+err.Token.Offset),
			)
		} else {
			writeln(white, " %d|%s", l, strings.ReplaceAll(line, "\t", "    "))
		}
	}

	if err.Reference != "" {
		writeln(white, "See reference documentation: %s", err.Reference)
	}
	writeln(white, "")
}

func (r *Runner) Stats(rslv resolver.Resolver) (*StatsResult, error) {
	options := []context.Option{context.WithResolver(rslv)}
	// If remote snippets exists, prepare parse and prepend to main VCL
	if r.snippets != nil {
		options = append(options, context.WithFastlySnippets(r.snippets))
	}

	main, err := rslv.MainVCL()
	if err != nil {
		return nil, err
	}

	// Note: this context is not Go context, our parsing context :)
	ctx := context.New(options...)

	if _, err := r.run(ctx, main, RunModeStat); err != nil {
		return nil, err
	}

	stats := &StatsResult{
		Main:        main.Name,
		Subroutines: len(ctx.Subroutines),
		Tables:      len(ctx.Tables),
		Backends:    len(ctx.Backends),
		Acls:        len(ctx.Acls),
		Directors:   len(ctx.Directors),
	}

	for _, lx := range r.lexers {
		stats.Files++
		stats.Lines += lx.LineCount()
	}

	return stats, nil
}<|MERGE_RESOLUTION|>--- conflicted
+++ resolved
@@ -99,13 +99,9 @@
 	}
 
 	if c.Remote {
-<<<<<<< HEAD
-		writeln(cyan, "Remote option supplied. Fetching snippets from Fastly.")
-=======
 		if !r.jsonMode {
-			writeln(cyan, "Remote option supplied. Fetch snippets from Fastly.")
-		}
->>>>>>> ee170637
+			writeln(cyan, "Remote option supplied. Fetching snippets from Fastly.")
+		}
 		// If remote flag is provided, fetch predefined data from Fastly.
 		// Currently, we only support Edge Dictionary.
 		//
@@ -166,13 +162,9 @@
 		case "IGNORE":
 			r.overrides[key] = linter.IGNORE
 		default:
-<<<<<<< HEAD
-			writeln(yellow, "Level for rule %s has invalid value %s, skipping", key, value)
-=======
 			if !r.jsonMode {
-				writeln(yellow, "level for rule %s has invalid value %s, skip it.", key, value)
+				writeln(yellow, "Level for rule %s has invalid value %s, skipping.", key, value)
 			}
->>>>>>> ee170637
 		}
 	}
 
